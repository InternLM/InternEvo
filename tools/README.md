本目录提供辅助模型训练的一些工具，文件结构如下所示：

```bash
├── transformers  # 适配hugging face的transformers的一些工具
│   ├── configuration_internlm.py  # config适配工具
│   ├── modeling_internlm.py  # model适配工具
│   ├── tokenization_internlm.py  # tokenizer适配工具
│   └── convert2hf.py  # 模型适配hugging face工具
└── tokenizer.py  # 将原始数据转换成bin和meta文件的工具
```

# tokenizer.py

生成原始数据的`bin`和`meta`文件需要使用`tokenizer`，我们通过在`tools/tokenizer.py`中指定模型参数路径的方式来导入tokenizer模型。目前我们提供了`V7_sft.model`来生成tokens。若想使用不同的模型，可直接修改`tokernizer.py`中的模型参数路径。

可以运行以下命令生成原始数据对应的`bin`和`meta`文件，其中参数`text_input_path`表示原始文本数据路径，目前支持`txt`、`json`和`jsonl`三种输入格式，`bin_output_path`表示生成的`bin`文件的保存路径。

```bash
$ python tools/tokenizer.py --text_input_path your_input_text_path --bin_output_path your_output_bin_path
```

下面是一个数据处理的例子：

给定一个包含原始数据集的文件`raw_data.txt`，原始数据集如下所示：

```bash
感恩生活中的每一个细节，才能真正体会到幸福的滋味。
梦想是人生的动力源泉，努力追逐，才能实现自己的目标。
学会宽容和理解，才能建立真正和谐的人际关系。
```

可以通过运行以下命令来生成`bin`和`meta`文件：
```bash
$ python tools/tokenizer.py --text_input_path raw_data.txt --bin_output_path cn/output.bin
```

需要注意的是，生成的`bin`文件需要保存在`cn`或者`en`或者`code`或者`ja`或者`ar`或者`kaoshi`这五个目录下，以区分数据集的类型。

其中，`cn`表示中文数据集；`en`表示英文数据集；`code`表示代码数据集；`ja`表示日语数据集；`ar`表示阿拉伯语数据集；`kaoshi`表示考试数据集。

生成的bin文件的格式如下：

```python
{"tokens": [73075, 75302, 69522, 69022, 98899, 67713, 68015, 81269, 74637, 75445, 99157]}
{"tokens": [69469, 60355, 73026, 68524, 60846, 61844, 98899, 67775, 79241, 98899, 67713, 67800, 67453, 67838, 99157]}
{"tokens": [68057, 79017, 60378, 68014, 98899, 67713, 67990, 68015, 70381, 67428, 61003, 67622, 99157]}
```

`bin`文件中的每一行均对应原始数据集中的每一个句子，表示每个句子的`token`（下文将用sequence指定）。

生成的`meta`文件的格式如下：

```bash
(0, 11), (90, 15), (208, 13)
```

在`meta`文件中，每个元组对应着`bin`文件中每一个`sequence`的元信息。其中，元组的第一个元素表示每个`sequence`在所有`sequence`中的`starting index`，第二个元素表示每个`sequence`中有多少个`tokens`。

例如，对于第一个`sequence`，`starting index`为 0，有 11 个`tokens`；对于第二个`sequence`，由于第一个`sequence`转换为`string`后的长度为`89`，因此它的`starting index`为 90，有 15 个`tokens`。

`json`和`jsonl`类型的文件的`bin`和`meta`文件格式和`txt`一致，此处不再赘叙。

# pal_inference.py

在 [GSM8K](https://huggingface.co/datasets/gsm8k) 数据集上使用 [PAL](https://github.com/reasoning-machines/pal) 范式推理，使模型编写代码并通过 Python 解释器执行来解决数学问题。其用法如下：

```python
# 用法:
python pal_inference.py <model> <out_dir> [--dataset <dataset>] [--max_length <length>] [--top_p <threshold>] [--eoh <end token>] [--eoa <end token>] [--eos <end token>] [--temperature <temp>] [--time_out <time>] [--verbose, -v] [--append, -a]

# 参数:
# <model>                   用于推理的模型的路径。
# <out_dir>                 生成代码将保存在指定的输出文件夹中。

# 可选参数:
# --dataset <dataset>       用于代码生成的数据集名称（默认：gsm8k）。
# --max_length <length>     模型最大输入 token 长度（默认：2048）。
# --top_p <threshold>       候选 token 相加的概率阈值（默认：0.8）。
# --eoh <end token>         用户输入结束标识符 (默认: "") 。
# --eoa <end token>         模型输入结束标识符 (默认: "") 。
# --eos <end token>         系统输入结束标识符. (默认: "") 。
# --temperature， -t <temp> 生成过程中的采样温度（默认：1.0）。
# --time_out <time>         执行生成的代码的最大时间（秒）（默认：100）。
# --verbose, -v             打印代码错误信息（可选）。
# --append, -a              将输出追加到历史结果中（可选）。
```

以下是使用示例：

```bash
python tools/pal_inference.py internlm/internlm-chat-7k ./output -v
```

其输出文件每一行包括输入的问题，正确答案，执行答案，得分，以及模型生成的 Python 代码块：

````json
{
    "question": "Janet\u2019s ducks lay 16 eggs per day. She eats three for breakfast every morning and bakes muffins for her friends every day with four. She sells the remainder at the farmers' market daily for $2 per fresh duck egg. How much in dollars does she make every day at the farmers' market?",
    "target": 18.0,
    "answer": 18.0,
    "score": 1,
    "generation": ["```python\ndef solution():\n    eggs_per_day = 16\n    eggs_per_breakfast = 3\n    eggs_per_muffin = 4\n    eggs_used = eggs_per_day - eggs_per_breakfast - eggs_per_muffin\n    eggs_sold = eggs_used\n    price_per_egg = 2\n    eggs_made = eggs_sold * price_per_egg\n    result = eggs_made\n    return result\n```"]
}
<<<<<<< HEAD
````

InternLM 在 GSM8K 数据集中带工具和不带工具的性能表现：

| Method   | **InternLM-Chat-7B** |
| -------- | -------------------- |
| w/o tool | 34.5                 |
| w tool   | 39.2                 |

# openai_api.py

使用 OpenAI 接口实现的流式部署，可以应用于基于 ChatGPT 的应用的后端。部署的命令为：

```bash
python openai_api.py
```

然后可以通过下面代码调用部署好的 api：

```python
import openai
if __name__ == "__main__":
    openai.api_base = "http://localhost:8000/internlm"
    openai.api_key = "none"
    for chunk in openai.ChatCompletion.create(
        model="internlm-chat-7b",
        messages=[
            {"role": "user", "content": "你好"},
        ],
        stream=True
    ):
        if hasattr(chunk.choices[0].delta, "content"):
            print(chunk.choices[0].delta.content, end="", flush=True)
```
=======
````
>>>>>>> c1102202
<|MERGE_RESOLUTION|>--- conflicted
+++ resolved
@@ -101,7 +101,6 @@
     "score": 1,
     "generation": ["```python\ndef solution():\n    eggs_per_day = 16\n    eggs_per_breakfast = 3\n    eggs_per_muffin = 4\n    eggs_used = eggs_per_day - eggs_per_breakfast - eggs_per_muffin\n    eggs_sold = eggs_used\n    price_per_egg = 2\n    eggs_made = eggs_sold * price_per_egg\n    result = eggs_made\n    return result\n```"]
 }
-<<<<<<< HEAD
 ````
 
 InternLM 在 GSM8K 数据集中带工具和不带工具的性能表现：
@@ -135,7 +134,4 @@
     ):
         if hasattr(chunk.choices[0].delta, "content"):
             print(chunk.choices[0].delta.content, end="", flush=True)
-```
-=======
-````
->>>>>>> c1102202
+```