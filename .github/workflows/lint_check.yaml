--- conflicted
+++ resolved
@@ -1,10 +1,6 @@
 name: lint-check
 
-<<<<<<< HEAD
-on: 
-=======
 on:
->>>>>>> e1cefaef
   push:
   pull_request:
     branches:
