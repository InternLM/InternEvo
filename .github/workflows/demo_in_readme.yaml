--- conflicted
+++ resolved
@@ -12,32 +12,6 @@
   SLURM_PARTITION: llm_s
 
 jobs:
-<<<<<<< HEAD
-  check-requirements:
-    runs-on: [t_cluster]
-    steps:
-    - name: mask env
-      run: |
-        echo "::add-mask::${{env.WORKSPACE_PREFIX}}"
-        echo "::add-mask::$path_prefix"
-    - uses: actions/checkout@v3
-      with:
-         fetch-depth: 2
-    - name: check-requirements
-      run: |
-        source activate internlm-env-test
-        changed_files=$(git diff --name-only -r HEAD^1 HEAD)
-        echo $changed_files
-        if [[ $changed_files =~ "runtime.txt" ]]; then
-          pip install -r requirements/runtime.txt
-        fi
-
-        if [[ $changed_files =~ "torch.txt"  ]]; then
-          pip install -r requirements/torch.txt
-        fi
-
-=======
->>>>>>> 3a2c556c
   dataset-preparation:
     runs-on: [t_cluster]
     steps:
