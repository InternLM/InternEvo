name: demo-in-readme
on:
  pull_request:
    branches:
      - "main"
      - "develop"
    paths-ignore:
      - "docs/**"
      - "**.md"
env:
  WORKSPACE_PREFIX: $(echo $GITHUB_WORKSPACE |cut -d '/' -f 1-4)
  SLURM_PARTITION: llm_s

jobs:
  dataset-preparation:
    runs-on: [t_cluster]
    steps:
    - name: mask env
      run: |
        echo "::add-mask::${{env.WORKSPACE_PREFIX}}"
        echo "::add-mask::$path_prefix"
    - uses: actions/checkout@v3

    - name: raw-chinese-data
      run: |
        source $evo_env
        sh ./ci_scripts/data/tokenizer_chinese.sh ${GITHUB_RUN_ID}-${GITHUB_JOB}

    - name: alpaca-data
      run: |
        source $evo_env
        sh ./ci_scripts/data/tokenizer_alpaca.sh

  train:
    runs-on: [t_cluster]
    timeout-minutes: 30
    steps:
    - name: mask env
      run: |
        echo "::add-mask::${{env.WORKSPACE_PREFIX}}"
        echo "::add-mask::$path_prefix"
    - uses: actions/checkout@v3

    - name: slurm-train
      id: basic_train
      run: |
        source $evo_env
        sh ./ci_scripts/train/slurm_train.sh ${GITHUB_RUN_ID}-${GITHUB_JOB}

    - name: load_preset_ckpt
      if: ${{ failure() && steps.basic_train.conclusion == 'failure' }}
      run: |
        source $evo_env
        export PYTHONPATH=$PWD:$PYTHONPATH
        sh ./ci_scripts/train/load_ckpt.sh 7B_load_preset_ckpt ${GITHUB_RUN_ID}-${GITHUB_JOB}

    - name: load_new_ckpt
      run: |
        source $evo_env
        export PYTHONPATH=$PWD:$PYTHONPATH
        sh ./ci_scripts/train/load_ckpt.sh 7B_load_new_ckpt ${GITHUB_RUN_ID}-${GITHUB_JOB}
        rsync -av --remove-source-files $GITHUB_WORKSPACE/llm_ckpts ${{env.WORKSPACE_PREFIX}}/ci_clean_bak

    - name: torchrun-train
      run: |
        source $evo_env
        sh ./ci_scripts/train/torchrun.sh ${GITHUB_RUN_ID}-${GITHUB_JOB}
        rsync -av --remove-source-files $GITHUB_WORKSPACE/llm_ckpts ${{env.WORKSPACE_PREFIX}}/ci_clean_bak

  convert-model-then-load:
    runs-on: [t_cluster]
    timeout-minutes: 15
    steps:
    - name: mask env
      run: |
        echo "::add-mask::${{env.WORKSPACE_PREFIX}}"
        echo "::add-mask::$path_prefix"
    - uses: actions/checkout@v3

    - name: convert-model-then-load
      run: |
        source $evo_env
        export PYTHONPATH=$PWD:$PYTHONPATH
        sh ./ci_scripts/model/convert_to_hf.sh
        cd ./hf_ckpt
        srun -p ${SLURM_PARTITION} --kill-on-bad-exit=1 --job-name=${GITHUB_RUN_ID}-${GITHUB_JOB} --gpus-per-task=2 python ../ci_scripts/model/loaded_as_transformer.py
        cd ..
<<<<<<< HEAD
        rsync -av --remove-source-files $GITHUB_WORKSPACE/hf_ckpt ${{env.WORKSPACE_PREFIX}}/ci_clean_bak
  
  load-chat-model-in-hf:
    runs-on: [t_cluster]
    timeout-minutes: 15
    steps:
    - name: mask env
      run: |
        echo "::add-mask::${{env.WORKSPACE_PREFIX}}"
    - uses: actions/checkout@v3

    - name: chat-model-in-hf
      run: |
        source $evo_env
        srun -p ${SLURM_PARTITION} --kill-on-bad-exit=1 --job-name=${GITHUB_RUN_ID}-${GITHUB_JOB} --gpus-per-task=2 python ./ci_scripts/model/demo_load_7B_chat_model.py
=======
        rsync -av --remove-source-files $GITHUB_WORKSPACE/hf_ckpt ${{env.WORKSPACE_PREFIX}}/ci_clean_bak
>>>>>>> fbff756b
<|MERGE_RESOLUTION|>--- conflicted
+++ resolved
@@ -85,22 +85,4 @@
         cd ./hf_ckpt
         srun -p ${SLURM_PARTITION} --kill-on-bad-exit=1 --job-name=${GITHUB_RUN_ID}-${GITHUB_JOB} --gpus-per-task=2 python ../ci_scripts/model/loaded_as_transformer.py
         cd ..
-<<<<<<< HEAD
-        rsync -av --remove-source-files $GITHUB_WORKSPACE/hf_ckpt ${{env.WORKSPACE_PREFIX}}/ci_clean_bak
-  
-  load-chat-model-in-hf:
-    runs-on: [t_cluster]
-    timeout-minutes: 15
-    steps:
-    - name: mask env
-      run: |
-        echo "::add-mask::${{env.WORKSPACE_PREFIX}}"
-    - uses: actions/checkout@v3
-
-    - name: chat-model-in-hf
-      run: |
-        source $evo_env
-        srun -p ${SLURM_PARTITION} --kill-on-bad-exit=1 --job-name=${GITHUB_RUN_ID}-${GITHUB_JOB} --gpus-per-task=2 python ./ci_scripts/model/demo_load_7B_chat_model.py
-=======
-        rsync -av --remove-source-files $GITHUB_WORKSPACE/hf_ckpt ${{env.WORKSPACE_PREFIX}}/ci_clean_bak
->>>>>>> fbff756b
+        rsync -av --remove-source-files $GITHUB_WORKSPACE/hf_ckpt ${{env.WORKSPACE_PREFIX}}/ci_clean_bak