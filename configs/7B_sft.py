--- conflicted
+++ resolved
@@ -67,15 +67,9 @@
     rampup_batch_size="",
     # Datasets with less than 50 rows will be discarded
     min_length=50,
-<<<<<<< HEAD
-    # train_folder=TRAIN_FOLDER,
-    # valid_folder=VALID_FOLDER,
-    empty_cache_and_diag_interval=100,
-=======
     train_folder=TRAIN_FOLDER,
     valid_folder=VALID_FOLDER,
     empty_cache_and_diag_interval=200,
->>>>>>> cba90e68
     diag_outlier_ratio=1.1,
 )
 
@@ -152,7 +146,6 @@
     use_flash_attn=True,
     num_chunks=1,  # if num_chunks > 1, interleaved pipeline scheduler is used.
 )
-<<<<<<< HEAD
 """
 zero1 parallel (dict):
     1. size: int
@@ -178,23 +171,9 @@
     2. overlap: bool, enable/disable all_gather/reduce_scatter communication overlap, defaults to False.
     3. memory_pool: bool, enable/disable memory pool, defaults to False.
 """
-=======
-
-# zero1 parallel:
-#     1. if zero1 <= 0, The size of the zero process group is equal to the size of the dp process group,
-#         so parameters will be divided within the range of dp.
-#     2. if zero1 == 1, zero is not used, and all dp groups retain the full amount of model parameters.
-#     3. zero1 > 1 and zero1 <= dp world size, the world size of zero is a subset of dp world size.
-#         For smaller models, it is usually a better choice to split the parameters within nodes with a setting <= 8.
-# pipeline parallel (dict):
-#     1. size: int, the size of pipeline parallel.
-#     2. interleaved_overlap: bool, enable/disable communication overlap when using interleaved pipeline scheduler.
-# tensor parallel: tensor parallel size, usually the number of GPUs per node.
-
->>>>>>> cba90e68
 parallel = dict(
     zero1=dict(size=2, fsdp=False),
-    tensor=dict(size=4, mode="mtp"),
+    tensor=dict(size=2, mode="mtp"),
     pipeline=dict(size=2, interleaved_overlap=True),
     weight=dict(size=1, overlap=True, memory_pool=True),
 )
