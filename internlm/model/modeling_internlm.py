#!/usr/bin/env python
# -*- encoding: utf-8 -*-

import math
from functools import wraps
from typing import Optional

import torch
from flash_attn.modules.embedding import ParallelGPT2Embeddings
from flash_attn.modules.mlp import ParallelFusedMLP
from torch import nn

from internlm.core.context import ParallelMode
from internlm.core.context.parallel_context import global_context as gpc
from internlm.core.context.random import _SEED_MANAGER
from internlm.core.naive_amp import set_output_attr_to_module
from internlm.initialize.initialize_tensor import normal_, scaled_init_method_normal
from internlm.initialize.launch import GLOBAL_SEED
from internlm.model.embedding import Embedding1D
from internlm.model.linear import (
    MegatronScaleColumnParallelLinear,
    RewardModelLinear,
    ScaleColumnParallelLinear,
    get_mlp_cls,
)
from internlm.model.multi_head_attention import MHA
from internlm.model.utils import (
    gather_forward_split_backward,
    split_forward_gather_backward,
    try_import_RMSNorm,
)
from internlm.solver.pipeline_utils import partition_uniform
from internlm.utils.checkpoint import activation_checkpoint
from internlm.utils.common import filter_kwargs
from internlm.utils.logger import get_logger
from internlm.utils.registry import MODEL_INITIALIZER

MODEL_TYPE = "INTERNLM"

logger = get_logger(__file__)
RMSNorm = try_import_RMSNorm()


class PackedFlashBaseLayer1D(nn.Module):
    """
    1D Packed Flash Base Layer.

    Args:
        hidden_size (int): The hidden size of model. 768 by default.
        num_attention_heads (int): The number of attention heads. 12 by default.
        mlp_ratio (int): The ratio of MLP layers. 4 by default.
        attn_drop_rate (float): The dropout rate of attention module. 0 by default.
        drop_rate (float): The dropout rate of the input hidden state. 0.0 by default.
        dtype (torch.dtype): Type of data. torch.float by default.
        layer_norm_epsilon (float): A value added to the denominator for numerical stability. 1e-5 by default.
        checkpoint (bool): Whether to use checkpointing to save VRAM. True by default.
        layer_idx (int): The index of current layer. 0 by default.
        residual_in_fp32 (bool): Whether to use residual in fp32. False by default.
        device (Optional[Union[str, torch.device]]): The device will be used.
        norm_type (str): Use RMS norm or layernorm."rmsnorm" by default.
        use_flash_attn (bool): Whether use flash-attn. True by default.
        rope_base (int): The value of `base` for rotary position embeddings. 10000 by default.
    """

    def __init__(
        self,
        hidden_size: int = 768,
        num_attention_heads: int = 12,
        mlp_ratio: int = 4,
        attn_drop_rate: float = 0,
        drop_rate: float = 0.0,
        max_position_embeddings: int = 2048,
        dtype: torch.dtype = torch.float,
        layer_norm_epsilon: float = 1e-6,
        checkpoint: bool = False,
        layer_idx: int = 0,
        use_dynamic_ntk_rope: bool = False,
        residual_in_fp32: bool = False,
        device: Optional[torch.device] = None,
        norm_type: str = "rmsnorm",
        dropout_selective_checkpoint: bool = True,
        use_scaled_init: bool = True,
        use_swiglu: bool = True,
        use_flash_attn: bool = True,
<<<<<<< HEAD
        tp_mode: str = "mtp",
=======
        rope_base: int = 10000,
>>>>>>> cba90e68
    ):
        super().__init__()
        self.checkpoint = checkpoint
        # dropout selective checkpoint can only be enabled when checkpoint is disabled.
        self.dropout_selective_checkpoint = dropout_selective_checkpoint is True and checkpoint is False
        self.layer_idx = layer_idx
        self.use_flash_attn = use_flash_attn

        head_dim = hidden_size // num_attention_heads
<<<<<<< HEAD
        self.tp_mode = tp_mode
        parallel_mode = ParallelMode.WEIGHT if self.tp_mode == "isp" else ParallelMode.TENSOR
=======

>>>>>>> cba90e68
        self.mixer = MHA(
            embed_dim=hidden_size,
            num_heads=num_attention_heads,
            process_group=gpc.get_group(parallel_mode),
            sequence_process_group=gpc.get_group(ParallelMode.TENSOR),
            dropout=attn_drop_rate,
            max_position_embeddings=max_position_embeddings,
            softmax_scale=1 / math.sqrt(head_dim),
            causal=True,
            layer_idx=layer_idx,
            use_dynamic_ntk_rope=use_dynamic_ntk_rope,
            rotary_emb_dim=head_dim,
            rotary_emb_scale_base=0,
            use_flash_attn=use_flash_attn,
            rope_base=rope_base,
            device=device,
            dtype=dtype,
            tp_mode=self.tp_mode,
        )

        self.dropout1 = nn.Dropout(drop_rate)
        if norm_type == "rmsnorm":
            self.norm1 = RMSNorm(hidden_size, eps=layer_norm_epsilon)
            self.norm2 = RMSNorm(hidden_size, eps=layer_norm_epsilon)
        else:
            self.norm1 = nn.LayerNorm(hidden_size, eps=layer_norm_epsilon)
            self.norm2 = nn.LayerNorm(hidden_size, eps=layer_norm_epsilon)

        if use_swiglu:
            mlp_cls = get_mlp_cls(self.tp_mode)
            self.mlp = mlp_cls(
                hidden_size,
                int(hidden_size * mlp_ratio),
                out_features=hidden_size,
                process_group=gpc.get_group(parallel_mode),
                bias=False,
                device=device,
                dtype=dtype,
            )
        else:
            self.mlp = ParallelFusedMLP(
                hidden_size,
                int(hidden_size * mlp_ratio),
                out_features=hidden_size,
                activation="gelu_approx",
                process_group=gpc.get_group(parallel_mode),
                bias1=False,
                bias2=False,
                sequence_parallel=gpc.config.parallel.sequence_parallel,
                checkpoint_lvl=0,
                heuristic="auto",
                device=device,
                dtype=dtype,
            )

        self.dropout2 = nn.Dropout(drop_rate)
        self.use_swiglu = use_swiglu
        self.use_scaled_init = use_scaled_init
        self.residual_in_fp32 = residual_in_fp32  # only make sense when using prenorm
        self.return_residual = False
        self.reset_parameters()

    def reset_parameters(self):
        with torch.no_grad():
            for name, param in self.mixer.named_parameters():
                if param.ndim == 1:
                    param.data.zero_()
                elif "Wqkv" in name:
                    normal_(std=0.006)(param.data)
                elif self.use_scaled_init:
                    scaled_init_method_normal(sigma=0.006, num_layers=self.layer_idx + 1)(param.data)
                else:
                    normal_(std=0.0015)(param.data)

            for name, param in self.mlp.named_parameters():
                if param.ndim == 1 and "bias" in name:
                    param.data.zero_()
                elif self.use_swiglu:
                    if self.use_scaled_init and "w2" in name:
                        scaled_init_method_normal(sigma=0.006, num_layers=self.layer_idx + 1)(param.data)
                    else:
                        normal_(std=0.006 if "w1" in name or "w2" in name else 0.0015)(param.data)
                else:
                    if self.use_scaled_init and "fc1" not in name:
                        scaled_init_method_normal(sigma=0.006, num_layers=self.layer_idx + 1)(param.data)
                    else:
                        normal_(std=0.006 if "fc1" in name else 0.0015)(param.data)

    def forward(self, hidden_states, cu_seqlens=None, indexes=None, inference_params=None, max_seqlen=None):
        if self.checkpoint and self.training:
            return activation_checkpoint(
                self._forward, False, hidden_states, cu_seqlens, indexes, inference_params, max_seqlen
            )
        else:
            return self._forward(hidden_states, cu_seqlens, indexes, inference_params, max_seqlen)

    def _forward(self, hidden_states=None, cu_seqlens=None, indexes=None, inference_params=None, max_seqlen=None):
        r"""Pass the input through the encoder layer.

        Args:
            hidden_states: the sequence to the encoder layer (required).
            residual: hidden_states = Attn/MLP(LN(residual))
            cu_seqlens: 1d LongTensor, len(cu_seqlens) = hidden_states + 1
            indexes: the length of index is same as hidden states, which stand for the current position
        """
        mixer_kwargs = {
            "cu_seqlens": cu_seqlens,
            "max_seqlen": max_seqlen,
            "indexes": indexes,
            "inference_params": inference_params,
        }

        def _dropout_and_norm_attn(_hidden_states):
            _dropped = self.dropout1(_hidden_states)
            _residual = _dropped
            _hidden_states = self.norm1(_residual.float())
            return _residual, _hidden_states

        if self.dropout_selective_checkpoint:
            residual, hidden_states = activation_checkpoint(_dropout_and_norm_attn, False, hidden_states)
        else:
            residual, hidden_states = _dropout_and_norm_attn(hidden_states)

        if self.residual_in_fp32:
            residual = residual.to(torch.float32)

        hidden_states = self.mixer(hidden_states, **mixer_kwargs)

        def _dropout_and_norm_ffn(_residual, _hidden_states):
            _dropped = self.dropout2(_hidden_states)
            _residual = (_dropped + _residual) if _residual is not None else _dropped
            _hidden_states = self.norm2(_residual.float())
            return _residual, _hidden_states

        if self.dropout_selective_checkpoint:
            residual, hidden_states = activation_checkpoint(_dropout_and_norm_ffn, False, residual, hidden_states)
        else:
            residual, hidden_states = _dropout_and_norm_ffn(residual, hidden_states)

        if self.residual_in_fp32:
            residual = residual.to(torch.float32)

        hidden_states = self.mlp(hidden_states)

        return hidden_states + residual


class PackedFlashInternLm1D(nn.Module):
    """
    1D Packed Flash InternLm.

    Args:
        num_layers (int): The number of layer. 12 by default.
        hidden_size (int): The size of hidden state. 768 by default.
        num_attention_heads (int): The number of attention head. 12 by default.
        vocab_size (int): The size of vocabulary. 50304 by default.
        mlp_ratio (int): The ratio of MLP layers. 4 by default.
        attn_drop_rate (float): The dropout rate of attention module. 0.0 by default.
        drop_rate (float): The dropout rate of input hidden state. 0.0 by default.
        dtype (torch.dtype): The type of data. torch.float by default.
        checkpoint (float): The proportion of layers that need to be checkpointed compared to the total number
                                    of layers. 0.0 by default.
        layer_norm_epsilon (float): A value added to the denominator for numerical stability. 1e-6 by default.
        first (bool): Whether input embedding layer or not. False by default.
        last (bool): Whether output embedding layer or not. False by default.
        embed_split_hidden (bool): Split the embedding layer in the hidden state dimention or vocabulary dimention.
                                    True by default.
        embed_grad_scale (float): Refer to GLM-130B, for training stability. 0.1 by default.
        parallel_output (bool): If it is necessary to collect the output of parallel computing. True by default.
        start_layer_idx (int): The index of start layer in the pipeline. 0 by default.
        device (Optional[Union[str, torch.device]]): The device will be used. None by default.
        residual_in_fp32 (bool): Whether to use residual in fp32. False by default.
        norm_type (str): Normalization type. Use RMSNorm or LayerNorm. "rmsnorm" by default.
        use_flash_attn (bool): Whether to use flash-attn. True by default.
        rope_base (int): The value of `base` for rotary position embeddings. 10000 by default.

    """

    def __init__(
        self,
        num_layers: int = 12,
        hidden_size: int = 768,
        num_attention_heads: int = 12,
        vocab_size: int = 50304,
        mlp_ratio: int = 4.0,
        attn_drop_rate: float = 0.0,
        drop_rate: float = 0.0,
        max_position_embeddings: int = 2048,
        dtype: torch.dtype = torch.float,
        checkpoint: float = 0.0,
        layer_norm_epsilon: float = 1e-5,
        first: bool = False,
        last: bool = False,
        embed_split_hidden: bool = False,
        embed_grad_scale: float = 0.1,
        parallel_output: bool = True,
        start_layer_idx: int = 0,
        use_dynamic_ntk_rope: bool = False,
        device: Optional[torch.device] = None,
        residual_in_fp32: bool = False,
        norm_type: str = "rmsnorm",
        is_reward: bool = False,
        dropout_selective_checkpoint: bool = True,
        use_scaled_init: bool = True,
        use_swiglu: bool = True,
        use_flash_attn: bool = True,
        rope_base: int = 10000,
    ):
        super().__init__()

        checkpoint_layer_num = int(num_layers * checkpoint)
        self.tp_mode = gpc.config.parallel.tensor.mode

        if is_reward:
            head_cls = RewardModelLinear
        else:
            head_cls = (
                ScaleColumnParallelLinear
                if self.tp_mode in ["mtp", "fsp", "isp"]
                else MegatronScaleColumnParallelLinear
            )
        if first:
            if embed_split_hidden:
                self.embedding = Embedding1D(num_embeddings=vocab_size, embedding_dim=hidden_size)
            else:
                self.embedding = ParallelGPT2Embeddings(
                    embed_dim=hidden_size,
                    vocab_size=vocab_size,
                    max_position_embeddings=-1,
                    process_group=gpc.get_group(ParallelMode.TENSOR),
                    padding_idx=None,
                    sequence_parallel=gpc.config.parallel.sequence_parallel,
                    device=device,
                    dtype=dtype,
                )
            for _, param in self.embedding.named_parameters():
                normal_(std=0.0052)(param)
        self.embed_grad_scale = embed_grad_scale

        self.blocks = nn.ModuleList(
            [
                PackedFlashBaseLayer1D(
                    hidden_size=hidden_size,
                    num_attention_heads=num_attention_heads,
                    mlp_ratio=mlp_ratio,
                    attn_drop_rate=attn_drop_rate,
                    drop_rate=drop_rate,
                    max_position_embeddings=max_position_embeddings,
                    dtype=dtype,
                    layer_norm_epsilon=layer_norm_epsilon,
                    checkpoint=lid < checkpoint_layer_num,
                    layer_idx=lid + start_layer_idx,  # This parameter is used for caching during generation
                    use_dynamic_ntk_rope=use_dynamic_ntk_rope,
                    residual_in_fp32=residual_in_fp32,
                    device=device,
                    norm_type=norm_type,
                    dropout_selective_checkpoint=dropout_selective_checkpoint,
                    use_scaled_init=use_scaled_init,
                    use_swiglu=use_swiglu,
                    use_flash_attn=use_flash_attn,
<<<<<<< HEAD
                    tp_mode=self.tp_mode,
=======
                    rope_base=rope_base,
>>>>>>> cba90e68
                )
                for lid in range(num_layers)
            ]
        )
        if last:
            if norm_type == "rmsnorm":
                self.norm = RMSNorm(hidden_size, eps=layer_norm_epsilon)
            else:
                self.norm = nn.LayerNorm(hidden_size, eps=layer_norm_epsilon)
            self.head = head_cls(
                in_features=hidden_size,
                out_features=gpc.get_world_size(ParallelMode.TENSOR) if is_reward else vocab_size,
                process_group=gpc.get_group(ParallelMode.TENSOR),
                bias=False,
                device=device,
                dtype=dtype,
                weight_scale=embed_grad_scale,
            )
            set_output_attr_to_module(self.head)
            for _, param in self.head.named_parameters():
                normal_(std=0.0052)(param)

        self.parallel_output = parallel_output

    def forward(self, hidden_states=None, cu_seqlens=None, input_ids=None, indexes=None, inference_params=None):
        # attention_mask: compute attention on the places where the value is 1
        if hasattr(self, "embedding"):
            hidden_states = self.embedding(input_ids)
            if self.embed_grad_scale != 1:
                hidden_states = (
                    self.embed_grad_scale * hidden_states + (1 - self.embed_grad_scale) * hidden_states.detach()
                )
        if isinstance(cu_seqlens, list):
            assert len(cu_seqlens) == 1
            cu_seqlens = cu_seqlens[0].to(hidden_states.device)

        if cu_seqlens is not None:
            cu_seqlens = cu_seqlens.squeeze(0)
            hidden_states = hidden_states.squeeze(0)  # If cu_seqlens is passed in，it indicated a packed state，
            # the batch dimension with a size of 1 should be directly squeezed off.

        if indexes is not None:
            assert len(indexes) == 1
            # The indexes are used to indicate the actual position IDs of each token in the packed input.
            indexes = indexes[0]
            # if the sequence parallel mode is 'isp', the indexes should also be split in sequence dimension.
            if gpc.config.parallel.sequence_parallel and self.tp_mode == "isp":
                indexes = split_forward_gather_backward(indexes, ParallelMode.TENSOR, dim=0)

        max_seqlen = (cu_seqlens[1:] - cu_seqlens[:-1]).max().item() if cu_seqlens is not None else None

        for _, block in enumerate(self.blocks):
            hidden_states = block(
                hidden_states,
                cu_seqlens=cu_seqlens,
                indexes=indexes,
                inference_params=inference_params,
                max_seqlen=max_seqlen,
            )

        if hasattr(self, "norm"):
            hidden_states = self.norm(hidden_states.float())
        if hasattr(self, "head"):
            # Evaluation
            if hidden_states.ndim == 3:
                hidden_states = self.head(hidden_states, gather_dim=1)
            else:  # Training
                hidden_states = self.head(hidden_states, gather_dim=0)

        if not self.parallel_output:
            hidden_states = gather_forward_split_backward(hidden_states, ParallelMode.TENSOR, dim=-1)
        return hidden_states


def fix_seed(func):
    @wraps(func)
    def wrapper(*args, **kwargs):
        _SEED_MANAGER.reset()
        gpc.set_seed(GLOBAL_SEED)
        func(*args, **kwargs)

    return wrapper


def _build_generic_model_1d(num_layers, num_chunks, device=torch.device("cuda"), **kwargs):
    """
    build generic model 1d

    Args:
        num_layers (int): The number of layer.
        num_chunks (int): The number of partitions in pipeline parallel.
        device (Optional[Union[str, torch.device]]): The device will be used. torch.device("cuda") by default.

    """
    pipeline_size = gpc.get_world_size(ParallelMode.PIPELINE)
    pipeline_rank = gpc.get_local_rank(ParallelMode.PIPELINE)

    all_parts = partition_uniform(num_layers, pipeline_size, num_chunks)
    parts = all_parts[pipeline_rank]
    if gpc.is_rank_for_log():
        logger.info(f"The layer sharding is {all_parts}.")

    models = []
    PackedFlashInternLm1D.__init__ = fix_seed(PackedFlashInternLm1D.__init__)

    for start, end in parts:
        kwargs["num_layers"] = end - start
        kwargs["first"] = start == 0
        # If there is no content in the final layer, assign the last layer.
        kwargs["last"] = end == num_layers and len(all_parts[-1]) != 0
        kwargs["device"] = device
        kwargs["start_layer_idx"] = start
        chunk = PackedFlashInternLm1D(**filter_kwargs(PackedFlashInternLm1D.__init__, kwargs)).to(device)

        models.append(chunk)
    torch.distributed.barrier()
    if len(models) == 1:
        model = models[0]
    else:
        model = nn.ModuleList(models)

    return model


@MODEL_INITIALIZER.register_module(module_name=MODEL_TYPE)
def build_model_with_cfg(
    num_chunks=1,
    checkpoint=0.0,
    dtype=torch.float,
    embed_split_hidden=False,
    num_layers=48,
    hidden_size=2048,
    vocab_size=50304,
    embed_grad_scale=1,
    parallel_output=True,
    num_attention_heads=32,
    max_position_embeddings=2048,
    mlp_ratio=4.0,
    residual_in_fp32=False,
    use_dynamic_ntk_rope=False,
    norm_type="rmsnorm",
    drop_rate=0,
    attn_drop_rate=0,
    apply_post_layer_norm=False,  # pylint: disable=W0613
    layer_norm_epsilon=1e-5,
    is_reward=False,
    dropout_selective_checkpoint=True,
    use_scaled_init: bool = True,
    use_swiglu: bool = True,
    use_flash_attn: bool = True,
    rope_base: int = 10000,
):
    """
    Build model with config.

    Args:
        num_chunks (int): The number of partitions in pipeline parallel. 1 by default.
        checkpoint (bool): Whether to use checkpointing to save VRAM. False by default.
        dtype (torch.dtype): The type of data. torch.float by default.
        embed_split_hidden (bool): Split the embedding layer in the hidden state dimention or vocabulary dimention.
                                    False by default.
        num_layers (int): The number of layer. 48 by default.
        hidden_size (int): The size of hidden state. 2048 by default.
        vocab_size (int): The size of vocabulary. 50304 by default.
        embed_grad_scale (float): Refer to GLM-130B, for training stability. 0.1 by default.
        parallel_output (bool): If it is necessary to collect the output of parallel computing. True by default.
        num_attention_heads (int): The number of attention head. 32 by default.
        mlp_ratio (int): The ratio of MLP layers. 4.0 by default.
        residual_in_fp32 (bool): Whether to use residual in fp32. False by default. It cannot be used temporarily
                                 because this parameter requires inconsistent data types to be passed between pipelines,
                                 which requires significant modifications to internlm.
        norm_type (str): Normalization type. Use RMSNorm or LayerNorm. "rmsnorm" by default.
        drop_rate (float): The dropout rate of input hidden state. 0 by default.
        attn_drop_rate (float): The dropout rate of attention module. 0 by default.
        apply_post_layer_norm (bool): Whether to apply post layer norm. False by default.
        layer_norm_epsilon (float): A value added to the denominator for numerical stability. 1e-5 by default.
        is_reward (bool): Whether to use reward model. False by default.
        dropout_selective_checkpoint (bool): It can only be enabled when checkpoint is disabled. True by default.
        use_scaled_init (bool): Whether to use scaled init. True by default.
        use_swiglu (bool): Whether to use swiglu. True by default.
        use_flash_attn (bool): Whether to use flash-attn. True by default.
        rope_base (int): The value of `base` for rotary position embeddings. 10000 by default.

    """

    cfg = dict(
        hidden_size=hidden_size,
        num_attention_heads=num_attention_heads,
        checkpoint=checkpoint,
        dtype=dtype,
        embed_split_hidden=embed_split_hidden,
        vocab_size=vocab_size,
        embed_grad_scale=embed_grad_scale,
        parallel_output=parallel_output,
        mlp_ratio=mlp_ratio,
        residual_in_fp32=residual_in_fp32,
        max_position_embeddings=max_position_embeddings,
        use_dynamic_ntk_rope=use_dynamic_ntk_rope,
        norm_type=norm_type,
        drop_rate=drop_rate,
        attn_drop_rate=attn_drop_rate,
        layer_norm_epsilon=layer_norm_epsilon,
        is_reward=is_reward,
        dropout_selective_checkpoint=dropout_selective_checkpoint,
        use_scaled_init=use_scaled_init,
        use_swiglu=use_swiglu,
        use_flash_attn=use_flash_attn,
        rope_base=rope_base,
    )

    return _build_generic_model_1d(num_layers=num_layers, num_chunks=num_chunks, **cfg)<|MERGE_RESOLUTION|>--- conflicted
+++ resolved
@@ -82,11 +82,8 @@
         use_scaled_init: bool = True,
         use_swiglu: bool = True,
         use_flash_attn: bool = True,
-<<<<<<< HEAD
         tp_mode: str = "mtp",
-=======
         rope_base: int = 10000,
->>>>>>> cba90e68
     ):
         super().__init__()
         self.checkpoint = checkpoint
@@ -96,12 +93,9 @@
         self.use_flash_attn = use_flash_attn
 
         head_dim = hidden_size // num_attention_heads
-<<<<<<< HEAD
         self.tp_mode = tp_mode
         parallel_mode = ParallelMode.WEIGHT if self.tp_mode == "isp" else ParallelMode.TENSOR
-=======
-
->>>>>>> cba90e68
+
         self.mixer = MHA(
             embed_dim=hidden_size,
             num_heads=num_attention_heads,
@@ -362,11 +356,8 @@
                     use_scaled_init=use_scaled_init,
                     use_swiglu=use_swiglu,
                     use_flash_attn=use_flash_attn,
-<<<<<<< HEAD
                     tp_mode=self.tp_mode,
-=======
                     rope_base=rope_base,
->>>>>>> cba90e68
                 )
                 for lid in range(num_layers)
             ]
