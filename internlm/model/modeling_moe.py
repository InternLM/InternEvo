#!/usr/bin/env python
# -*- encoding: utf-8 -*-

import math
from typing import Optional

import torch
from flash_attn.modules.embedding import ParallelGPT2Embeddings
from flash_attn.modules.mlp import ParallelFusedMLP
from torch import nn

from internlm.core.context import ParallelMode
from internlm.core.context.parallel_context import global_context as gpc
from internlm.core.naive_amp import set_fp32_attr_to_module
from internlm.initialize.initialize_tensor import normal_, scaled_init_method_normal
from internlm.model.embedding import Embedding1D
from internlm.model.linear import (
    MegatronScaleColumnParallelLinear,
    RewardModelLinear,
    ScaleColumnParallelLinear,
    get_mlp_cls,
)
from internlm.model.moe import MoE
from internlm.model.multi_head_attention import MHA
from internlm.model.utils import (
    gather_forward_split_backward,
    split_forward_gather_backward,
    try_import_RMSNorm,
)
from internlm.solver.pipeline_utils import partition_uniform
from internlm.utils.checkpoint import activation_checkpoint
from internlm.utils.common import filter_kwargs
from internlm.utils.logger import get_logger
from internlm.utils.registry import MODEL_INITIALIZER

MODEL_TYPE = "INTERNLM_MoE"

logger = get_logger(__file__)
RMSNorm = try_import_RMSNorm()


class PackedFlashBaseLayer1D(nn.Module):
    """
    1D Packed Flash Base Layer.

    Args:
        hidden_size (int): The hidden size of model. 768 by default.
        num_attention_heads (int): The number of attention heads. 12 by default.
        mlp_ratio (int): The ratio of MLP layers. 4 by default.
        attn_drop_rate (float): The dropout rate of attention module. 0 by default.
        drop_rate (float): The dropout rate of the input hidden state. 0.0 by default.
        dtype (torch.dtype): Type of data. torch.float by default.
        layer_norm_epsilon (float): A value added to the denominator for numerical stability. 1e-5 by default.
        checkpoint (bool): Whether to use checkpointing to save VRAM. True by default.
        layer_idx (int): The index of current layer. 0 by default.
        residual_in_fp32 (bool): Whether to use residual in fp32. False by default.
        device (Optional[Union[str, torch.device]]): The device will be used.
        norm_type (str): Use RMS norm or layernorm."rmsnorm" by default.
        use_flash_attn (bool): Whether use flash-attn. True by default.
        num_experts (int): The number of experts. <=1 means dense, >1 means MoE. 1 by default.
        moe_use_residual (bool, optional): default=False, make this MoE layer a Residual MoE
                                          (https://arxiv.org/abs/2201.05596) layer.
        moe_type (str): determine which moe impl will be used, default is GShardMoE
    """

    def __init__(
        self,
        hidden_size: int = 768,
        num_attention_heads: int = 12,
        mlp_ratio: int = 4,
        attn_drop_rate: float = 0,
        drop_rate: float = 0.0,
        max_position_embeddings: int = 2048,
        dtype: torch.dtype = torch.float,
        layer_norm_epsilon: float = 1e-6,
        checkpoint: bool = False,
        layer_idx: int = 0,
        use_dynamic_ntk_rope: bool = False,
        residual_in_fp32: bool = False,
        device: Optional[torch.device] = None,
        norm_type: str = "rmsnorm",
        dropout_selective_checkpoint: bool = True,
        use_scaled_init: bool = True,
        use_swiglu: bool = True,
        use_flash_attn: bool = True,
        num_experts: int = 1,
<<<<<<< HEAD
        moe_gate_k: int = 1,
        moe_capacity_factor: float = 1.0,
        moe_eval_capacity_factor: float = 1.0,
        moe_min_capacity: int = 4,
        moe_noisy_gate_policy: str = None,
        moe_drop_tokens: bool = True,
        moe_use_rts: bool = True,
        moe_use_residual: bool = False,
        tp_mode: str = "mtp",
=======
>>>>>>> d28d2049
    ):
        super().__init__()
        self.checkpoint = checkpoint
        # dropout selective checkpoint can only be enabled when checkpoint is disabled.
        self.dropout_selective_checkpoint = dropout_selective_checkpoint is True and checkpoint is False
        self.layer_idx = layer_idx
        self.use_flash_attn = use_flash_attn

        head_dim = hidden_size // num_attention_heads
        self.tp_mode = tp_mode
        parallel_mode = ParallelMode.WEIGHT if self.tp_mode == "isp" else ParallelMode.TENSOR
        self.mixer = MHA(
            embed_dim=hidden_size,
            num_heads=num_attention_heads,
            process_group=gpc.get_group(parallel_mode),
            sequence_process_group=gpc.get_group(ParallelMode.TENSOR),
            dropout=attn_drop_rate,
            max_position_embeddings=max_position_embeddings,
            softmax_scale=1 / math.sqrt(head_dim),
            causal=True,
            layer_idx=layer_idx,
            use_dynamic_ntk_rope=use_dynamic_ntk_rope,
            rotary_emb_dim=head_dim,
            rotary_emb_scale_base=0,
            use_flash_attn=use_flash_attn,
            device=device,
            dtype=dtype,
            tp_mode=self.tp_mode,
        )

        self.dropout1 = nn.Dropout(drop_rate)
        if norm_type == "rmsnorm":
            self.norm1 = RMSNorm(hidden_size, eps=layer_norm_epsilon)
            self.norm2 = RMSNorm(hidden_size, eps=layer_norm_epsilon)
        else:
            self.norm1 = nn.LayerNorm(hidden_size, eps=layer_norm_epsilon)
            self.norm2 = nn.LayerNorm(hidden_size, eps=layer_norm_epsilon)

        self.num_experts = num_experts
        ep_size = gpc.get_world_size(ParallelMode.EXPERT)
        if num_experts <= 1:  # dense, not MoE
            if use_swiglu:
                mlp_cls = get_mlp_cls(self.tp_mode)
                self.mlp = mlp_cls(
                    hidden_size,
                    int(hidden_size * mlp_ratio),
                    out_features=hidden_size,
                    process_group=gpc.get_group(parallel_mode),
                    bias=False,
                    device=device,
                    dtype=dtype,
                )
            else:
                self.mlp = ParallelFusedMLP(
                    hidden_size,
                    int(hidden_size * mlp_ratio),
                    out_features=hidden_size,
                    activation="gelu_approx",
                    process_group=gpc.get_group(parallel_mode),
                    bias1=False,
                    bias2=False,
                    sequence_parallel=gpc.config.model.sequence_parallel,
                    checkpoint_lvl=0,
                    heuristic="auto",
                    device=device,
                    dtype=dtype,
                )
        else:
            # replace mlp by MoE module. The expert in MoE is a FeedForward module.
            self.mlp = MoE(
                hidden_size=hidden_size,
                num_experts=num_experts,
                ep_group=gpc.get_group(ParallelMode.EXPERT),
                ep_size=ep_size,
                device=device,
                dtype=dtype,
            )
            set_fp32_attr_to_module(self.mlp.moe_layer.gate)

        self.dropout2 = nn.Dropout(drop_rate)
        self.use_swiglu = use_swiglu
        self.use_scaled_init = use_scaled_init
        self.residual_in_fp32 = residual_in_fp32  # only make sense when using prenorm
        self.return_residual = False
        self.reset_parameters()  # TODO: check this should be changed when moe is added

    def reset_parameters(self):
        with torch.no_grad():
            for name, param in self.mixer.named_parameters():
                if param.ndim == 1:
                    param.data.zero_()
                elif "Wqkv" in name:
                    normal_(std=0.006)(param.data)
                elif self.use_scaled_init:
                    scaled_init_method_normal(sigma=0.006, num_layers=self.layer_idx + 1)(param.data)
                else:
                    normal_(std=0.0015)(param.data)

            for name, param in self.mlp.named_parameters():
                if param.ndim == 1 and "bias" in name:
                    param.data.zero_()
                elif self.use_swiglu:
                    if self.use_scaled_init and "w2" in name:
                        scaled_init_method_normal(sigma=0.006, num_layers=self.layer_idx + 1)(param.data)
                    else:
                        normal_(std=0.006 if "w1" in name or "w2" in name else 0.0015)(param.data)
                else:
                    if self.use_scaled_init and "fc1" not in name:
                        scaled_init_method_normal(sigma=0.006, num_layers=self.layer_idx + 1)(param.data)
                    else:
                        normal_(std=0.006 if "fc1" in name else 0.0015)(param.data)

    def forward(self, hidden_states, cu_seqlens=None, indexes=None, inference_params=None, max_seqlen=None):
        if self.checkpoint and self.training:
            return activation_checkpoint(
                self._forward, False, hidden_states, cu_seqlens, indexes, inference_params, max_seqlen
            )  # TODO: check whether this will be affected by moe
        else:
            return self._forward(hidden_states, cu_seqlens, indexes, inference_params, max_seqlen)

    def _forward(self, hidden_states=None, cu_seqlens=None, indexes=None, inference_params=None, max_seqlen=None):
        r"""Pass the input through the encoder layer.

        Args:
            hidden_states: the sequence to the encoder layer (required).
            residual: hidden_states = Attn/MLP(LN(residual))
            cu_seqlens: 1d LongTensor, len(cu_seqlens) = hidden_states + 1
            indexes: the length of index is same as hidden states, which stand for the current position
        """
        mixer_kwargs = {
            "cu_seqlens": cu_seqlens,
            "max_seqlen": max_seqlen,
            "indexes": indexes,
            "inference_params": inference_params,
        }

        def _dropout_and_norm_attn(_hidden_states):
            _dropped = self.dropout1(_hidden_states)
            _residual = _dropped
            _hidden_states = self.norm1(_residual.float())
            return _residual, _hidden_states

        if self.dropout_selective_checkpoint:
            residual, hidden_states = activation_checkpoint(_dropout_and_norm_attn, False, hidden_states)
        else:
            residual, hidden_states = _dropout_and_norm_attn(hidden_states)

        if self.residual_in_fp32:
            residual = residual.to(torch.float32)

        hidden_states = self.mixer(hidden_states, **mixer_kwargs)

        def _dropout_and_norm_ffn(_residual, _hidden_states):
            _dropped = self.dropout2(_hidden_states)
            _residual = (_dropped + _residual) if _residual is not None else _dropped
            _hidden_states = self.norm2(_residual.float())
            return _residual, _hidden_states

        if self.dropout_selective_checkpoint:
            residual, hidden_states = activation_checkpoint(_dropout_and_norm_ffn, False, residual, hidden_states)
        else:
            residual, hidden_states = _dropout_and_norm_ffn(residual, hidden_states)

        if self.residual_in_fp32:
            residual = residual.to(torch.float32)

        # MLP.
        moe_loss = torch.tensor(0.0, device=hidden_states.device, dtype=hidden_states.dtype)
        if self.num_experts <= 1:  # dense mlp output
            hidden_states = self.mlp(hidden_states)
        else:  # MoE output
            hidden_states, moe_loss, _ = self.mlp(hidden_states)

        return hidden_states + residual, moe_loss


class PackedFlashInternLm1D(nn.Module):
    """
    1D Packed Flash InternLm.

    Args:
        num_layers (int): The number of layer. 12 by default.
        hidden_size (int): The size of hidden state. 768 by default.
        num_attention_heads (int): The number of attention head. 12 by default.
        vocab_size (int): The size of vocabulary. 50304 by default.
        mlp_ratio (int): The ratio of MLP layers. 4 by default.
        attn_drop_rate (float): The dropout rate of attention module. 0.0 by default.
        drop_rate (float): The dropout rate of input hidden state. 0.0 by default.
        dtype (torch.dtype): The type of data. torch.float by default.
        checkpoint (float): The proportion of layers that need to be checkpointed compared to the total number
                                    of layers. 0.0 by default.
        layer_norm_epsilon (float): A value added to the denominator for numerical stability. 1e-6 by default.
        first (bool): Whether input embedding layer or not. False by default.
        last (bool): Whether output embedding layer or not. False by default.
        embed_split_hidden (bool): Split the embedding layer in the hidden state dimention or vocabulary dimention.
                                    True by default.
        embed_grad_scale (float): Refer to GLM-130B, for training stability. 0.1 by default.
        parallel_output (bool): If it is necessary to collect the output of parallel computing. True by default.
        start_layer_idx (int): The index of start layer in the pipeline. 0 by default.
        device (Optional[Union[str, torch.device]]): The device will be used. None by default.
        residual_in_fp32 (bool): Whether to use residual in fp32. False by default.
        norm_type (str): Normalization type. Use RMSNorm or LayerNorm. "rmsnorm" by default.
        use_flash_attn (bool): Whether to use flash-attn. True by default.
        num_experts (int): The number of experts. <=1 means dense, >1 means MoE. 1 by default.
        moe_use_residual (bool, optional): default=False, make this MoE layer a Residual MoE
                                          (https://arxiv.org/abs/2201.05596) layer.
        moe_type (str): determine which moe impl will be used, default is GShardMoE
    """

    def __init__(
        self,
        num_layers: int = 12,
        hidden_size: int = 768,
        num_attention_heads: int = 12,
        vocab_size: int = 50304,
        mlp_ratio: int = 4.0,
        attn_drop_rate: float = 0.0,
        drop_rate: float = 0.0,
        max_position_embeddings: int = 2048,
        dtype: torch.dtype = torch.float,
        checkpoint: float = 0.0,
        layer_norm_epsilon: float = 1e-5,
        first: bool = False,
        last: bool = False,
        embed_split_hidden: bool = False,
        embed_grad_scale: float = 0.1,
        parallel_output: bool = True,
        start_layer_idx: int = 0,
        use_dynamic_ntk_rope: bool = False,
        device: Optional[torch.device] = None,
        residual_in_fp32: bool = False,
        norm_type: str = "rmsnorm",
        is_reward: bool = False,
        dropout_selective_checkpoint: bool = True,
        use_scaled_init: bool = True,
        use_swiglu: bool = True,
        use_flash_attn: bool = True,
        num_experts: bool = 1,
    ):
        super().__init__()

        checkpoint_layer_num = int(num_layers * checkpoint)
        self.tp_mode = "mtp"
        if isinstance(gpc.config.parallel["tensor"], dict):
            self.tp_mode = gpc.config.parallel["tensor"].get("mode", "mtp")

        if is_reward:
            head_cls = RewardModelLinear
        else:
            head_cls = (
                ScaleColumnParallelLinear
                if self.tp_mode in ["mtp", "fsp", "isp"]
                else MegatronScaleColumnParallelLinear
            )
        if first:
            if embed_split_hidden:
                self.embedding = Embedding1D(num_embeddings=vocab_size, embedding_dim=hidden_size)
            else:
                self.embedding = ParallelGPT2Embeddings(
                    embed_dim=hidden_size,
                    vocab_size=vocab_size,
                    max_position_embeddings=-1,
                    process_group=gpc.get_group(ParallelMode.TENSOR),
                    padding_idx=None,
                    sequence_parallel=gpc.config.parallel.sequence_parallel,
                    device=device,
                    dtype=dtype,
                )
            for _, param in self.embedding.named_parameters():
                normal_(std=0.0052)(param)
        self.embed_grad_scale = embed_grad_scale
        self.blocks = nn.ModuleList(
            [
                PackedFlashBaseLayer1D(
                    hidden_size=hidden_size,
                    num_attention_heads=num_attention_heads,
                    mlp_ratio=mlp_ratio,
                    attn_drop_rate=attn_drop_rate,
                    drop_rate=drop_rate,
                    max_position_embeddings=max_position_embeddings,
                    dtype=dtype,
                    layer_norm_epsilon=layer_norm_epsilon,
                    checkpoint=lid < checkpoint_layer_num,
                    layer_idx=lid + start_layer_idx,  # This parameter is used for caching during generation
                    use_dynamic_ntk_rope=use_dynamic_ntk_rope,
                    residual_in_fp32=residual_in_fp32,
                    device=device,
                    norm_type=norm_type,
                    dropout_selective_checkpoint=dropout_selective_checkpoint,
                    use_scaled_init=use_scaled_init,
                    use_swiglu=use_swiglu,
                    use_flash_attn=use_flash_attn,
                    num_experts=num_experts,
<<<<<<< HEAD
                    moe_gate_k=moe_gate_k,
                    moe_capacity_factor=moe_capacity_factor,
                    moe_eval_capacity_factor=moe_eval_capacity_factor,
                    moe_min_capacity=moe_min_capacity,
                    moe_noisy_gate_policy=moe_noisy_gate_policy,
                    moe_drop_tokens=moe_drop_tokens,
                    moe_use_rts=moe_use_rts,
                    moe_use_residual=moe_use_residual,
                    tp_mode=self.tp_mode,
=======
>>>>>>> d28d2049
                )
                for lid in range(num_layers)
            ]
        )
        if last:
            if norm_type == "rmsnorm":
                self.norm = RMSNorm(hidden_size, eps=layer_norm_epsilon)
            else:
                self.norm = nn.LayerNorm(hidden_size, eps=layer_norm_epsilon)
            self.head = head_cls(
                in_features=hidden_size,
                out_features=gpc.get_world_size(ParallelMode.TENSOR) if is_reward else vocab_size,
                process_group=gpc.get_group(ParallelMode.TENSOR),
                bias=False,
                device=device,
                dtype=dtype,
                weight_scale=embed_grad_scale,
            )
            for _, param in self.head.named_parameters():
                normal_(std=0.0052)(param)

        self.parallel_output = parallel_output

    def forward(self, hidden_states=None, cu_seqlens=None, input_ids=None, indexes=None, inference_params=None):
        # attention_mask: compute attention on the places where the value is 1
        # old condition may fail when use shared embedding
        if gpc.is_pipeline_first_stage():
            hidden_states = self.embedding(input_ids)
            if self.embed_grad_scale != 1:
                hidden_states = (
                    self.embed_grad_scale * hidden_states + (1 - self.embed_grad_scale) * hidden_states.detach()
                )
        if isinstance(cu_seqlens, list):
            assert len(cu_seqlens) == 1
            cu_seqlens = cu_seqlens[0].to(hidden_states.device)

        if cu_seqlens is not None:
            cu_seqlens = cu_seqlens.squeeze(0)
            hidden_states = hidden_states.squeeze(0)  # If cu_seqlens is passed in，it indicated a packed state，
            # the batch dimension with a size of 1 should be directly squeezed off.

        if indexes is not None:
            assert len(indexes) == 1
            # The indexes are used to indicate the actual position IDs of each token in the packed input.
            indexes = indexes[0]
            # if the sequence parallel mode is 'isp', the indexes should also be split in sequence dimension.
            if gpc.config.parallel.sequence_parallel and self.tp_mode == "isp":
                indexes = split_forward_gather_backward(indexes, ParallelMode.TENSOR, dim=0)

        max_seqlen = (cu_seqlens[1:] - cu_seqlens[:-1]).max().item() if cu_seqlens is not None else None

        moe_losses = []
        for _, block in enumerate(self.blocks):
            hidden_states, mos_loss = block(
                hidden_states,
                cu_seqlens=cu_seqlens,
                indexes=indexes,
                inference_params=inference_params,
                max_seqlen=max_seqlen,
            )
            moe_losses.append(mos_loss)

        if hasattr(self, "norm"):
            hidden_states = self.norm(hidden_states.float())
        if hasattr(self, "head"):
            # Evaluation
            if hidden_states.ndim == 3:
                hidden_states = self.head(hidden_states, gather_dim=1)
            else:  # Training
                hidden_states = self.head(hidden_states, gather_dim=0)

        if not self.parallel_output:
            hidden_states = gather_forward_split_backward(hidden_states, ParallelMode.TENSOR, dim=-1)
        return hidden_states, moe_losses


def _build_generic_model_1d(num_layers, num_chunks, device=torch.device("cuda"), **kwargs):
    """
    build generic model 1d

    Args:
        num_layers (int): The number of layer.
        num_chunks (int): The number of partitions in pipeline parallel.
        device (Optional[Union[str, torch.device]]): The device will be used. torch.device("cuda") by default.

    """
    pipeline_size = gpc.get_world_size(ParallelMode.PIPELINE)
    pipeline_rank = gpc.get_local_rank(ParallelMode.PIPELINE)

    all_parts = partition_uniform(num_layers, pipeline_size, num_chunks)
    parts = all_parts[pipeline_rank]
    if gpc.is_rank_for_log():
        logger.info(f"The layer sharding is {all_parts}.")

    models = []

    for start, end in parts:
        kwargs["num_layers"] = end - start
        kwargs["first"] = start == 0
        # If there is no content in the final layer, assign the last layer.
        kwargs["last"] = end == num_layers and len(all_parts[-1]) != 0
        kwargs["device"] = device
        kwargs["start_layer_idx"] = start
        chunk = PackedFlashInternLm1D(**filter_kwargs(PackedFlashInternLm1D.__init__, kwargs)).to(device)

        models.append(chunk)
    torch.distributed.barrier()
    if len(models) == 1:
        model = models[0]
    else:
        model = nn.ModuleList(models)

    return model


@MODEL_INITIALIZER.register_module(module_name=MODEL_TYPE)
def build_model_with_moe_cfg(
    num_chunks=1,
    checkpoint=0.0,
    dtype=torch.float,
    embed_split_hidden=False,
    num_layers=48,
    hidden_size=2048,
    vocab_size=50304,
    embed_grad_scale=1,
    parallel_output=True,
    num_attention_heads=32,
    max_position_embeddings=2048,
    mlp_ratio=4.0,
    residual_in_fp32=False,
    use_dynamic_ntk_rope=False,
    norm_type="rmsnorm",
    drop_rate=0,
    attn_drop_rate=0,
    apply_post_layer_norm=False,  # pylint: disable=W0613
    layer_norm_epsilon=1e-5,
    is_reward=False,
    dropout_selective_checkpoint=True,
    use_scaled_init: bool = True,
    use_swiglu: bool = True,
    use_flash_attn: bool = True,
    num_experts: int = 1,
    moe_use_residual: bool = False,  # pylint: disable=W0613
    moe_type: str = None,  # pylint: disable=W0613
):
    """
    Build model with config.

    Args:
        num_chunks (int): The number of partitions in pipeline parallel. 1 by default.
        checkpoint (bool): Whether to use checkpointing to save VRAM. False by default.
        dtype (torch.dtype): The type of data. torch.float by default.
        embed_split_hidden (bool): Split the embedding layer in the hidden state dimention or vocabulary dimention.
                                    False by default.
        num_layers (int): The number of layer. 48 by default.
        hidden_size (int): The size of hidden state. 2048 by default.
        vocab_size (int): The size of vocabulary. 50304 by default.
        embed_grad_scale (float): Refer to GLM-130B, for training stability. 0.1 by default.
        parallel_output (bool): If it is necessary to collect the output of parallel computing. True by default.
        num_attention_heads (int): The number of attention head. 32 by default.
        mlp_ratio (int): The ratio of MLP layers. 4.0 by default.
        residual_in_fp32 (bool): Whether to use residual in fp32. False by default. It cannot be used temporarily
                                 because this parameter requires inconsistent data types to be passed between pipelines,
                                 which requires significant modifications to internlm.
        norm_type (str): Normalization type. Use RMSNorm or LayerNorm. "rmsnorm" by default.
        drop_rate (float): The dropout rate of input hidden state. 0 by default.
        attn_drop_rate (float): The dropout rate of attention module. 0 by default.
        apply_post_layer_norm (bool): Whether to apply post layer norm. False by default.
        layer_norm_epsilon (float): A value added to the denominator for numerical stability. 1e-5 by default.
        is_reward (bool): Whether to use reward model. False by default.
        dropout_selective_checkpoint (bool): It can only be enabled when checkpoint is disabled. True by default.
        use_scaled_init (bool): Whether to use scaled init. True by default.
        use_swiglu (bool): Whether to use swiglu. True by default.
        use_flash_attn (bool): Whether to use flash-attn. True by default.
        num_experts (int): The number of experts. <=1 means dense, >1 means MoE. 1 by default.
        moe_use_residual (bool, optional): default=False, make this MoE layer a Residual MoE
                                           (https://arxiv.org/abs/2201.05596) layer.
        moe_type (str): determine which moe impl will be used, default is GShardMoE
    """

    cfg = dict(
        hidden_size=hidden_size,
        num_attention_heads=num_attention_heads,
        checkpoint=checkpoint,
        dtype=dtype,
        embed_split_hidden=embed_split_hidden,
        vocab_size=vocab_size,
        embed_grad_scale=embed_grad_scale,
        parallel_output=parallel_output,
        mlp_ratio=mlp_ratio,
        residual_in_fp32=residual_in_fp32,
        max_position_embeddings=max_position_embeddings,
        use_dynamic_ntk_rope=use_dynamic_ntk_rope,
        norm_type=norm_type,
        drop_rate=drop_rate,
        attn_drop_rate=attn_drop_rate,
        layer_norm_epsilon=layer_norm_epsilon,
        is_reward=is_reward,
        dropout_selective_checkpoint=dropout_selective_checkpoint,
        use_scaled_init=use_scaled_init,
        use_swiglu=use_swiglu,
        use_flash_attn=use_flash_attn,
        num_experts=num_experts,
    )

    return _build_generic_model_1d(num_layers=num_layers, num_chunks=num_chunks, **cfg)<|MERGE_RESOLUTION|>--- conflicted
+++ resolved
@@ -84,18 +84,7 @@
         use_swiglu: bool = True,
         use_flash_attn: bool = True,
         num_experts: int = 1,
-<<<<<<< HEAD
-        moe_gate_k: int = 1,
-        moe_capacity_factor: float = 1.0,
-        moe_eval_capacity_factor: float = 1.0,
-        moe_min_capacity: int = 4,
-        moe_noisy_gate_policy: str = None,
-        moe_drop_tokens: bool = True,
-        moe_use_rts: bool = True,
-        moe_use_residual: bool = False,
         tp_mode: str = "mtp",
-=======
->>>>>>> d28d2049
     ):
         super().__init__()
         self.checkpoint = checkpoint
@@ -389,18 +378,7 @@
                     use_swiglu=use_swiglu,
                     use_flash_attn=use_flash_attn,
                     num_experts=num_experts,
-<<<<<<< HEAD
-                    moe_gate_k=moe_gate_k,
-                    moe_capacity_factor=moe_capacity_factor,
-                    moe_eval_capacity_factor=moe_eval_capacity_factor,
-                    moe_min_capacity=moe_min_capacity,
-                    moe_noisy_gate_policy=moe_noisy_gate_policy,
-                    moe_drop_tokens=moe_drop_tokens,
-                    moe_use_rts=moe_use_rts,
-                    moe_use_residual=moe_use_residual,
                     tp_mode=self.tp_mode,
-=======
->>>>>>> d28d2049
                 )
                 for lid in range(num_layers)
             ]
