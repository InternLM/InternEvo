#!/usr/bin/env python
# -*- encoding: utf-8 -*-

import argparse
import gc
import os
from pathlib import Path
from typing import Dict, Union

import torch

from internlm.accelerator import internlm_accelerator
from internlm.core.context import Config
from internlm.core.context import global_context as gpc
from internlm.core.context.process_group_initializer import ParallelMode
from internlm.model.moe.megablock.utils import (
    check_megablock_installed,
    check_stk_installed,
)
from internlm.monitor import initialize_light_monitor
from internlm.utils.common import get_master_node
from internlm.utils.gputest import warmup_process_group
from internlm.utils.logger import get_logger
from internlm.utils.timeout import llm_timeout

# check package
try:
    import numa
    from numa import memory, schedule
    from pynvml.smi import nvidia_smi
except (AttributeError, ImportError):
    get_numa = False
else:
    get_numa = True

logger = get_logger(__file__)


def get_default_parser():
    """Reads user command line and uses an argument parser to parse the input arguments.
    Input arguments include configuration, host, port, world size, local rank, backend for torch.distributed.

    Returns:
       Parser: Returns the parser with the default arguments, the user may add customized arguments into this parser.
    """
    parser = argparse.ArgumentParser()
    parser.add_argument("--config", type=str, help="path to the config file")
    parser.add_argument(
        "--launcher",
        type=str,
        default="slurm",
        choices=["slurm", "torch"],
        help="launcher for launching distributed environment",
    )
    parser.add_argument("--host", type=str, help="the master address for distributed training")
    parser.add_argument("--port", type=int, default=8888, help="the master port for distributed training")
    parser.add_argument("--world_size", type=int, help="world size for distributed training")
    parser.add_argument("--rank", type=int, help="rank for the default process group")
    parser.add_argument("--local_rank", type=int, help="local rank on the node")
    parser.add_argument("--backend", type=str, default="nccl", help="backend for distributed communication")
    parser.add_argument("--seed", type=int, default=1024)
    parser.add_argument("--profiling", default=False, action="store_true", help="enable/disable profiling.")
    parser.add_argument("--enable_ali_topology", default=False, action="store_true", help="enable ali switch topology.")
    parser.add_argument(
        "--disable_volc_topology", default=False, action="store_true", help="disable volc switch topology."
    )
    return parser


def args_sanity_check():
    assert gpc.config is not None, "config is not load!"

    if "JOB_NAME" not in gpc.config:
        gpc.config._add_item("JOB_NAME", "AnonymousJob")

    # the default model type is INTERNLM
    if "model_type" not in gpc.config:
        gpc.config._add_item("model_type", "INTERNLM")

    # procssing the parallel config in gpc
    if "zero1" not in gpc.config.parallel:
        gpc.config.parallel._add_item("zero1", dict(size=-1, fsdp=False))

    if isinstance(gpc.config.parallel.zero1, int):
        zero1_size = gpc.config.parallel.zero1
        gpc.config.parallel._add_item("zero1", dict(size=zero1_size, fsdp=False))

    if "pipeline" not in gpc.config.parallel:
        gpc.config.parallel._add_item("pipeline", dict(size=1, interleaved_overlap=False))

    if "tensor" not in gpc.config.parallel:
        gpc.config.parallel._add_item("tensor", 1)

    if "weight" not in gpc.config.parallel:
        gpc.config.parallel._add_item("weight", dict(size=1, overlap=False, memory_pool=False))

    if isinstance(gpc.config.parallel.pipeline, int):
        pp = gpc.config.parallel.pipeline
    else:
        pp = gpc.config.parallel.pipeline.size

    # check fsdp config
    if "fsdp" not in gpc.config.parallel.zero1:
        gpc.config.parallel.zero1._add_item("fsdp", False)

    assert not (
        gpc.config.parallel.zero1.fsdp and pp > 1
    ), "FSDP is not supportted when pipeline size > 1, please set pipeline size to 1 or disabled FSDP"

    if gpc.config.parallel.zero1.fsdp:
        assert (
            torch.__version__ >= "2.0.1"
        ), f"requires torch>=2.0.1 when using fsdp but current version is {torch.__version__}"

    # processing the data config in gpc
    data = gpc.config.data

    assert data.seq_len is not None, "'seq_len' must be given a value"
    assert data.micro_bsz is not None, "'micro_bsz' must be given a value"

    if "packed_length" in data and gpc.is_rank_for_log():
        logger.warning("packed_length would be ignored and will be setted as seq_len * micro_bsz.")

    data._add_item("packed_length", data.seq_len * data.micro_bsz)

    if "type" not in data:
        data._add_item("type", "tokenized")

    if "micro_num" not in data:
        data._add_item("micro_num", 1)

    if "gradient_accumulation" not in data:
        data._add_item("gradient_accumulation", data.micro_num)
        if gpc.is_rank_for_log():
            logger.info(f"gradient_accumulation size will be setted to {data.micro_num}.")
    else:
        if pp == 1:
            assert (
                data.gradient_accumulation == data.micro_num
            ), "for nopp 'gradient_accumulation' should equal with 'micro_num'"

    # batch_size should be equal with micro_num, should not use it directly
    data._add_item("batch_size", data.micro_num)

    if "min_length" not in data:
        data._add_item("min_length", 0)

    if "train_folder" not in data:
        data._add_item("train_folder", None)

    if "valid_folder" not in data:
        data._add_item("valid_folder", None)

    if "valid_micro_num" not in data:
        data._add_item("valid_micro_num", data.micro_num)

    if "valid_every" not in data:
        data._add_item("valid_every", 0)

    if "empty_cache_and_diag_interval" not in data:
        data._add_item("empty_cache_and_diag_interval", 50)

    if "diag_outlier_ratio" not in data:
        data._add_item("diag_outlier_ratio", 1.1)

    data.diag_outlier_ratio = max(1, data.diag_outlier_ratio)

<<<<<<< HEAD
    if "use_packed_dataset" not in data:
        data._add_item("use_packed_dataset", True)
=======
    if "fixed_random_dataset_seqlen" not in data:
        data._add_item("fixed_random_dataset_seqlen", False)
>>>>>>> c9e87c5e

    if gpc.is_rank_for_log():
        logger.info("+" * 15 + " Data Info " + "+" * 15)  # pylint: disable=W1201
        logger.info(f"seq_len: {data.seq_len}")
        logger.info(f"micro_num: {data.micro_num}")
        logger.info(f"micro_bsz: {data.micro_bsz}")
        logger.info(f"packed_length: {data.packed_length}")
        logger.info(f"pack_sample_into_one: {data.pack_sample_into_one}")
        logger.info(f"min_length: {data.min_length}")
        logger.info(f"valid_micro_num: {data.valid_micro_num}")
        logger.info(f"valid_every: {data.valid_every}")
        logger.info(f"rampup_batch_size: {data.rampup_batch_size}")

    # processing the checkpoint config
    ckpt = gpc.config.ckpt
    if "enable_save_ckpt" not in ckpt:
        ckpt._add_item("enable_save_ckpt", True)

    # Saving checkpoint args.
    if ckpt.enable_save_ckpt:
        assert "checkpoint_every" in ckpt, "If enable save checkpoint, must give checkpoint_every in config.data!"
        assert ckpt.checkpoint_every > 0
        assert "save_ckpt_folder" in ckpt, "If enable save checkpoint, must give save_ckpt_folder in config.data!"

        if "async_upload" not in ckpt:
            ckpt._add_item("async_upload", False)  # async defalut is False.
        else:
            if ckpt.async_upload:
                assert "save_ckpt_folder" in ckpt
                prefix_list = ["boto3:", "volc:", "oss2:"]
                if not any(ckpt.save_ckpt_folder.startswith(prefix) for prefix in prefix_list):
                    if gpc.is_rank_for_log():
                        logger.warning(
                            "Storing ckpt on file system does not support asynchronous storage, will use sync save!"
                        )
                    ckpt.async_upload = False
                else:
                    if "async_upload_tmp_folder" not in ckpt:
                        ckpt._add_item("async_upload_tmp_folder", "/dev/shm/internlm_tmp_ckpt/")

        if not ckpt.async_upload:
            ckpt._add_item("async_upload_tmp_folder", None)

        if "oss_snapshot_freq" not in ckpt:
            ckpt._add_item("oss_snapshot_freq", float("inf"))  # if oss_snapshot_freq not given, we disable.
    else:
        ckpt._add_item("checkpoint_every", float("inf"))
        ckpt._add_item("oss_snapshot_freq", float("inf"))
        ckpt._add_item("save_ckpt_folder", None)
        ckpt._add_item("async_upload", False)
        ckpt._add_item("async_upload_tmp_folder", None)
        ckpt._add_item("snapshot_ckpt_folder", None)

    if "load_ckpt_folder" not in ckpt:
        ckpt._add_item("load_ckpt_folder", None)

    if "stop_file_path" not in ckpt:
        ckpt._add_item("stop_file_path", None)

    if "auto_resume" not in ckpt:
        # If 'auto_resume' is not given, we set it to True, so internlm can have opportunity
        # to auto-load latest checkpoint.
        ckpt._add_item("auto_resume", True)

    if gpc.is_rank_for_log():
        logger.info("+" * 15 + " Ckpt Info " + "+" * 15)  # pylint: disable=W1201
        logger.info(f"is enable save ckpt: {ckpt.enable_save_ckpt}")
        logger.info(f"save_ckpt_folder: {ckpt.save_ckpt_folder}")
        logger.info(f"checkpoint_every: {ckpt.checkpoint_every}")

    # tensorboard writer config
    if "enable_tb" not in gpc.config:
        gpc.config._add_item("enable_tb", True)
    if "tensorboard_folder" not in gpc.config:
        gpc.config._add_item(
            "tensorboard_folder", os.environ["tensorboard_folder"] if "tensorboard_folder" in os.environ else None
        )
    if "resume_tb_folder" not in gpc.config:
        gpc.config._add_item(
            "resume_tb_folder", os.environ["resume_tb_folder"] if "resume_tb_folder" in os.environ else None
        )

    if gpc.is_rank_for_log():
        logger.info(f"tensorboard_folder: {gpc.config.tensorboard_folder}")
        logger.info(f"resume_tb_folder: {gpc.config.resume_tb_folder}")

    # cudnn
    torch.backends.cudnn.benchmark = gpc.config.get("cudnn_benchmark", False)
    torch.backends.cudnn.deterministic = gpc.config.get("cudnn_deterministic", False)
    clip_grad_norm = gpc.config.hybrid_zero_optimizer.get("clip_grad_norm", 0.0)

    if gpc.is_rank_for_log():
        logger.info("+" * 15 + " Other Info " + "+" * 15)  # pylint: disable=W1201
        logger.info(f"cudnn.benchmark: {torch.backends.cudnn.benchmark }")
        logger.info(f"cudnn.deterministic: {torch.backends.cudnn.deterministic }")
        logger.info(f"clip_grad_norm: {clip_grad_norm}")

    model = gpc.config.model
    if "dtype" not in model:
        logger.warning("dtype is not set, use torch.float16 by defalut!")
        model._add_item("dtype", torch.float16)
    else:
        if gpc.config.model.dtype == "torch.bfloat16":
            gpc.config.model.dtype = torch.bfloat16
        elif gpc.config.model.dtype in ("torch.float16", "torch.half"):
            gpc.config.model.dtype = torch.float16
        elif gpc.config.model.dtype == "torch.float32":
            gpc.config.model.dtype = torch.float32
        elif gpc.config.model.dtype == "torch.tf32":
            torch.backends.cudnn.allow_tf32 = True
            torch.backends.cuda.matmul.allow_tf32 = True
            gpc.config.model.dtype = torch.float32
        else:
            assert gpc.config.model.dtype in [
                "torch.float16",
                "torch.half",
                "torch.bfloat16",
                "torch.float32",
                "torch.tf32",
            ]

    if "checkpoint" in model:
        if model.checkpoint is True:
            model.checkpoint = 1
        elif model.checkpoint is False:
            model.checkpoint = 0
        else:
            assert (
                model.checkpoint >= 0 and model.checkpoint <= 1
            ), f'model.checkpoint: "{model.checkpoint}" should >=0 and <=1'

    if gpc.is_rank_for_log():
        logger.info("+" * 15 + " Model Info " + "+" * 15)  # pylint: disable=W1201
        logger.info(f"Model: {gpc.config.model}")

        logger.info("+" * 15 + " grad_scaler Info " + "+" * 15)  # pylint: disable=W1201
        logger.info(f"grad_scaler: {gpc.config.grad_scaler}")

        logger.info("+" * 15 + " hybrid_zero_optimizer Info " + "+" * 15)  # pylint: disable=W1201
        logger.info(f"hybrid_zero_optimizer: {gpc.config.hybrid_zero_optimizer}")

        logger.info("+" * 15 + " adam Info " + "+" * 15)  # pylint: disable=W1201
        logger.info(f"adam: {gpc.config.adam}")

        logger.info("+" * 15 + " beta2_scheduler Info " + "+" * 15)  # pylint: disable=W1201
        logger.info(f"beta2_scheduler: {gpc.config.beta2_scheduler}")

    # process the model config
    if "use_flash_attn" not in gpc.config.model:
        gpc.config.model._add_item("use_flash_attn", True)
    # TODO by ht: get accelerator type
    # for GPU accelerator
    assert (
        gpc.config.model.use_flash_attn == gpc.config.data.use_packed_dataset
    ), "use_packed_dataset should be set same value as use_flash_attn when accelerator type is GPU"

    if "MoE" in gpc.config.get("model_type", "INTERNLM"):
        if "num_experts" not in model:
            model._add_item("num_experts", 1)
        if "moe_use_residual" not in model:
            model._add_item("moe_use_residual", False)
        if "moe_type" not in model:
            model._add_item("moe_type", "GShard")
        # check dependency
        if gpc.config.model.moe_type == "MegaBlock":
            check_megablock_installed()
        if gpc.config.model.moe_type == "MegaBlock-D":
            check_megablock_installed()
            check_stk_installed()

    # process the parallel config
    if "sequence_parallel" not in gpc.config.parallel:
        gpc.config.parallel._add_item("sequence_parallel", False)
    else:
        assert not (
            gpc.config.parallel.sequence_parallel is True and gpc.config.model.use_flash_attn is False
        ), "sequence parallel does not support use_flash_attn=False"

    # set default value for tensor parallel
    if isinstance(gpc.config.parallel["tensor"], int):
        gpc.config.parallel["tensor"] = dict(size=gpc.config.parallel["tensor"], mode="mtp")
    if gpc.config.parallel["tensor"].get("mode", None) is None:
        gpc.config.parallel["tensor"]["mode"] = "mtp"
    if gpc.config.parallel["tensor"]["mode"] == "isp":
        assert not gpc.config.parallel.zero1.fsdp, "FSDP does not support isp"
        assert (
            torch.__version__ >= "2.1.0"
        ), f"requires torch>=2.1.0 when using isp but current version is {torch.__version__}"
    assert gpc.config.parallel["tensor"].get("mode", None) in [
        "mtp",
        "msp",
        "fsp",
        "isp",
    ], "invalid tensor parallel mode, only ['mtp', 'msp', 'fsp', 'isp'] is supported"

    # adapt to old version's sequence parallel config
    if gpc.config.parallel["tensor"].get("mode", None) in ["msp", "fsp", "isp"]:
        gpc.config.parallel.sequence_parallel = True

    # set default value for weight parallel
    if gpc.config.parallel["weight"].get("overlap", None) is None:
        gpc.config.parallel["weight"]["overlap"] = False
    if gpc.config.parallel["weight"].get("memory_pool", None) is None:
        gpc.config.parallel["weight"]["memory_pool"] = False
    if gpc.config.parallel["tensor"]["mode"] != "isp":
        assert gpc.config.parallel["weight"]["size"] <= 1, "weight parallel is only supported with isp"

    # currently only interleaved pipeline scheduler with overlap can guarantee loss accuracy
    if hasattr(gpc.config.model, "num_chunks") and gpc.config.model.num_chunks > 1:
        assert (
            gpc.config.parallel["pipeline"].get("interleaved_overlap", False) is True
        ), "only support interleaved pipeline scheduler with overlap"

    # monitoring default config
    monitor_default_config = {
        "alert_address": None,  # compatible with old alert config
        "monitor": {  # new monitoring config
            "alert": {
                "enable_feishu_alert": False,
                "feishu_alert_address": None,
                "light_monitor_address": None,
                "alert_file_path": None,
            }
        },
        "tensorboard": {
            "queue_max_length": 1,
        },
    }

    for key, value in monitor_default_config.items():
        if key not in gpc.config:
            gpc.config._add_item(key, value)

    alert = gpc.config.monitor.alert

    if alert.enable_feishu_alert and not alert.feishu_alert_address and gpc.is_rank_for_log():
        logger.warning("alert is enable but alert_address is not set")

    optim_ckpt = gpc.config.hybrid_zero_optimizer
    if "zero_overlap_communication" in optim_ckpt:
        # Compatible with the old interfaces.
        optim_ckpt._add_item("overlap_sync_grad", optim_ckpt.zero_overlap_communication)
    if "overlap_sync_grad" not in optim_ckpt:
        optim_ckpt._add_item("overlap_sync_grad", False)
    if "overlap_sync_param" not in optim_ckpt:
        optim_ckpt._add_item("overlap_sync_param", False)
    if gpc.is_rank_for_log():
        logger.info(
            f"overlap_sync_grad:{optim_ckpt.overlap_sync_grad}, overlap_sync_param:{optim_ckpt.overlap_sync_param}"
        )

    if "batch_count" not in gpc.config:
        gpc.config._add_item("batch_count", 0)

    if "moe_loss_coeff" not in gpc.config.loss:
        gpc.config.loss._add_item("moe_loss_coeff", 1.0)

    # moe not support overlap and zero1.5 for now
    if gpc.config.model.get("num_experts", 1) > 1:
        assert not gpc.config.parallel.zero1.fsdp, "FSDP does not support num_experts > 1"
        assert (
            not optim_ckpt.overlap_sync_grad & optim_ckpt.overlap_sync_param
        ), "not support overlap and moe at the same time"
        assert gpc.config.parallel.zero1.size in (
            -1,
            gpc.get_world_size(ParallelMode.DATA),
        ), "moe only support zero1, set zero1=dict(size=-1,...) can fix this"


def launch(
    config: Union[str, Path, Config, Dict],
    rank: int,
    world_size: int,
    host: str,
    port: int,
    backend: str = "nccl",
    local_rank: int = None,
    seed: int = 1024,
):
    """This function first parses the configuration arguments, using :func:`parse_args()` in case one of the input
    arguments are not given. Then initialize and set distributed environment by calling global_context's functions.

    Args:
        config (Union[str, dict, Config]): Config file or config file path are both acceptable
        rank (int): Rank for the default process group
        world_size (int): World size of the default process group
        host (str): The master address for distributed training
        port (str): The master port for distributed training
        backend (str, optional): Backend for ``torch.distributed``, defaults to ``nccl``
        local_rank (int, optional):
            Rank for the process on the node and is used to set the default CUDA device,
            defaults to None. If local_rank = None, the default device ordinal will be calculated automatically.
        seed (int, optional): Specified random seed for every process. Defaults to 1024.

    Raises:
        Exception: Raise exception when config type is wrong
    """

    # set config
    assert isinstance(
        config, (Config, str, Path, dict)
    ), f"expected argument config to be Config, str or Path, but got {type(config)}"
    if not isinstance(config, Config) and isinstance(config, dict):
        config = Config(config)
    if isinstance(config, (str, Path)):
        config = Config.from_file(config)
    gpc.load_config(config)

    # init default process group
    gpc.init_global_dist(rank, world_size, backend, host, port)

    # init process groups for different parallel modes from config
    gpc.init_parallel_groups()

    # set cuda device
    if internlm_accelerator.is_available():
        # if local rank is not given, calculate automatically
        gpc.set_device(local_rank)

    # set the number of processes running on the same node
    gpc.detect_num_processes_on_current_node()

    internlm_accelerator.synchronize()
    gpc.set_seed(seed)

    warmup_process_group()

    if gpc.is_rank_for_log():
        logger.info(
            f"Distributed environment is initialized, "
            f"data parallel size: {gpc.data_parallel_size}, pipeline parallel size: {gpc.pipeline_parallel_size}, "
            f"tensor parallel size: {gpc.tensor_parallel_size}, weight parallel size: {gpc.weight_parallel_size}",
        )
        if gpc.config.model.get("num_experts", 1) > 1:
            logger.info(
                f"Creating MoE with num_experts: {gpc.config.model.num_experts} | "
                f"expert parallel size: {gpc.expert_parallel_size} | "
                f"number of local experts: {gpc.config.model.num_experts//gpc.expert_parallel_size}"
            )


def launch_from_slurm(
    config: Union[str, Path, Config, Dict],
    host: str,
    port: int,
    backend: str = "nccl",
    seed: int = 1024,
):
    """A wrapper for internlm.launch for SLURM launcher by reading rank and world size from the environment variables
    set by SLURM

    Args:
        config (Union[str, dict, Config]): Config file or config file path are both acceptable
        host (str): The master address for distributed training
        port (str): The master port for distributed training
        backend (str, optional): Backend for ``torch.distributed``, defaults to ``nccl``
        seed (int, optional): Specified random seed for every process. Defaults to 1024.
    """
    try:
        rank = int(os.environ["SLURM_PROCID"])
        world_size = int(os.environ["SLURM_NPROCS"])
    except KeyError as e:
        raise RuntimeError(f"Could not find {e} in the SLURM environment")

    try_bind_numa(global_rank=rank, world_size=world_size)

    launch(
        config=config,
        rank=rank,
        world_size=world_size,
        host=host,
        port=port,
        backend=backend,
        seed=seed,
    )


def launch_from_torch(
    config: Union[str, Path, Config, Dict],
    backend: str = "nccl",
    seed: int = 1024,
):
    """A wrapper for internlm.launch for torchrun or torch.distributed.launch by reading rank and world size
    from the environment variables set by PyTorch

    Args:
        config (Union[str, dict, Config]): Config file or config file path are both acceptable
        backend (str, optional): Backend for ``torch.distributed``, defaults to ``nccl``
        seed (int, optional): Specified random seed for every process. Defaults to 1024.
    """
    try:
        rank = int(os.environ["RANK"])
        local_rank = int(os.environ["LOCAL_RANK"])
        world_size = int(os.environ["WORLD_SIZE"])
        host = os.environ["MASTER_ADDR"]
        port = int(os.environ["MASTER_PORT"])
    except KeyError as e:
        raise RuntimeError(f"Could not find {e} in the torch environment")

    try_bind_numa(global_rank=rank, world_size=world_size, local_rank=local_rank)

    launch(
        config=config,
        local_rank=local_rank,
        rank=rank,
        world_size=world_size,
        host=host,
        port=port,
        backend=backend,
        seed=seed,
    )


@llm_timeout(func_name="initialize_distributed_env")
def initialize_distributed_env(
    config: str,
    launcher: str = "slurm",
    master_port: int = 8888,
    seed: int = 1024,
    args_check=True,
    backend: str = "nccl",
):
    """
    Initialize distributed environment for distributed training.

    Args:
        config (str): Config file path.
        launcher (str): Launcher for launching distributed environment, can be slurm or torch. "slurm" by default.
        master_port (str): The master port for distributed training. 8888 by default.
        seed (int, optional): Specified random seed for every process. 1024 by default.
    """

    # close automatic garbage collection
    gc.disable()

    if launcher == "torch":
        launch_from_torch(config=config, seed=seed, backend=backend)
    elif launcher == "slurm":
        launch_from_slurm(
            config=config,
            host=get_master_node(),
            port=master_port,
            seed=seed,
        )
    else:
        assert launcher in ["slurm", "torch"], "launcher only support slurm or torch"

    if args_check:
        args_sanity_check()

    # init light monitor client
    if gpc.config.get("monitor") and gpc.config.monitor.get("alert"):
        alert_config = gpc.config.monitor.alert
        if alert_config.enable_feishu_alert:
            light_monitor_address = alert_config.light_monitor_address
            if light_monitor_address:
                initialize_light_monitor(light_monitor_address)
            elif gpc.is_rank_for_log():
                logger.warning("monitor address is none, monitor could not be used!")


def get_config_value(config, key, defalut):
    try:
        value = config[key]
    except KeyError:
        value = defalut
    return value


def try_bind_numa(global_rank, world_size, local_rank=None):
    # Early return if numa module not available
    if not get_numa:
        if global_rank == 0:
            logger.info(
                "Try bind numa failed! Package import error, if numa is not installed, "
                "please implement: pip install --upgrade py-libnuma, Ref: https://pypi.org/project/py-libnuma/"
            )

    # get numa node number
    try:
        numa_node_num = numa.info.get_max_node() + 1
        # get total gpu number of current node
        nvsmi = nvidia_smi.getInstance()
        total_GPU_per_node = len(nvsmi.DeviceQuery("memory.total")["gpu"])

        # return while total_GPU_per_node is larger than numa_node_num or is not divisible by numa_node_num
        if total_GPU_per_node <= numa_node_num:
            return
        if total_GPU_per_node % numa_node_num != 0:
            return
        # return while the number of processes is smaller than one node GPUs num
        if world_size < total_GPU_per_node:
            return

        if local_rank is None:
            devices_per_node = internlm_accelerator.device_count()
            local_rank = global_rank % devices_per_node

        # compute numa id for each locak rank
        per_numa = total_GPU_per_node // numa_node_num
        numa_id = local_rank // per_numa

        # bind numa node
        schedule.run_on_nodes(numa_id)
        memory.set_membind_nodes(numa_id)
    except Exception:
        return  # try_bind_numa should not raise exception
    else:
        logger.info(f"Rank: {global_rank} success bind process to numa node: {numa_id}")<|MERGE_RESOLUTION|>--- conflicted
+++ resolved
@@ -165,13 +165,11 @@
 
     data.diag_outlier_ratio = max(1, data.diag_outlier_ratio)
 
-<<<<<<< HEAD
     if "use_packed_dataset" not in data:
         data._add_item("use_packed_dataset", True)
-=======
+
     if "fixed_random_dataset_seqlen" not in data:
         data._add_item("fixed_random_dataset_seqlen", False)
->>>>>>> c9e87c5e
 
     if gpc.is_rank_for_log():
         logger.info("+" * 15 + " Data Info " + "+" * 15)  # pylint: disable=W1201
