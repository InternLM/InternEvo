--- conflicted
+++ resolved
@@ -655,171 +655,6 @@
 
         return norm
 
-<<<<<<< HEAD
-    def _compute_param_norm_stage(
-        self, group_id: int = 0, last_bucket: bool = False, last_stage: bool = False, previous_param_norms=None
-    ):
-        # compute norm for gradients that have been reduced
-        params, grads = self._param_store.get_reduced_param_for_compute_norm(group_id=group_id, last_bucket=last_bucket)
-        params_is_padding = False
-        total_param_norms = {}
-        if len(params) == 0:
-            params_is_padding = True
-            dtype = self.param_groups[group_id]["dtype"]
-            grads = [self.padding_grad.to(dtype)]
-            params = [self.padding_tensor.to(dtype)]
-
-            if self.optim.param_groups[group_id]["name"] in ("default", "fp32"):
-                for param in params:
-                    if self.use_isp:
-                        setattr(param, IS_WEIGHT_ZERO_PARALLEL, True)
-                    else:
-                        setattr(param, IS_TENSOR_ZERO_PARALLEL, True)
-            elif self.optim.param_groups[group_id]["name"] == "fp32":
-                for param in params:
-                    setattr(param, IS_REPLICA_ZERO_PARALLEL, True)
-            elif self.optim.param_groups[group_id]["name"] == "embed_head":
-                # should be isp mode
-                for param in params:
-                    setattr(param, IS_TENSOR_DATA_PARALLEL, True)
-            elif self._is_moe_group(self.optim.param_groups[group_id]):
-                for param in params:
-                    setattr(param, IS_TENSOR_EXPERT_DATA_PARALLEL, True)
-            else:
-                raise NotImplementedError("unrecognized parameter group.")
-
-        if self._clip_grad_norm > 0:
-            total_param_norms = compute_param_norm(
-                grads,
-                params,
-                last_stage=last_stage,
-                previous_param_norms=previous_param_norms,
-                zero_mode=self._broadcast_parallel_mode[group_id],
-            )
-
-        if params_is_padding:
-            for param in params:
-                if hasattr(param, IS_REPLICA_ZERO_PARALLEL):
-                    delattr(param, IS_REPLICA_ZERO_PARALLEL)
-                if hasattr(param, IS_TENSOR_DATA_PARALLEL):
-                    delattr(param, IS_TENSOR_DATA_PARALLEL)
-                if hasattr(param, IS_TENSOR_ZERO_PARALLEL):
-                    delattr(param, IS_TENSOR_ZERO_PARALLEL)
-                if hasattr(param, IS_WEIGHT_ZERO_PARALLEL):
-                    delattr(param, IS_WEIGHT_ZERO_PARALLEL)
-                if hasattr(param, IS_TENSOR_EXPERT_DATA_PARALLEL):
-                    delattr(param, IS_TENSOR_EXPERT_DATA_PARALLEL)
-
-        return total_param_norms
-
-    def _compute_vocab_grad_norm_stage(
-        self, group_id: int = 0, last_bucket: bool = False, last_stage: bool = False, previous_vocab_grad_norm=None
-    ):
-        params, grads = self._param_store.get_reduced_param_for_compute_norm(group_id=group_id, last_bucket=last_bucket)
-        params_is_padding = False
-        if len(params) == 0:
-            params_is_padding = True
-            dtype = self.param_groups[group_id]["dtype"]
-            grads = [self.padding_grad.to(dtype)]
-            params = [self.padding_tensor.to(dtype)]
-
-            if self.optim.param_groups[group_id]["name"] == "default":
-                for param in params:
-                    if self.use_isp:
-                        setattr(param, IS_WEIGHT_ZERO_PARALLEL, True)
-                    else:
-                        setattr(param, IS_TENSOR_ZERO_PARALLEL, True)
-            elif self.optim.param_groups[group_id]["name"] == "embed_head":
-                # should be isp mode
-                for param in params:
-                    setattr(param, IS_TENSOR_DATA_PARALLEL, True)
-            elif self._is_moe_group(self.optim.param_groups[group_id]):
-                for param in params:
-                    setattr(param, IS_TENSOR_EXPERT_DATA_PARALLEL, True)
-            else:
-                raise NotImplementedError("unrecognized parameter group.")
-
-        vocab_grad_norm = None
-
-        if self._clip_grad_norm > 0:
-            vocab_grad_norm = compute_vocab_grad_norm(
-                grads,
-                params,
-                last_stage=last_stage,
-                previous_vocab_grad_norm=previous_vocab_grad_norm,
-                zero_mode=self._broadcast_parallel_mode[group_id],
-            )
-
-        if params_is_padding:
-            for param in params:
-                if hasattr(param, IS_REPLICA_ZERO_PARALLEL):
-                    delattr(param, IS_REPLICA_ZERO_PARALLEL)
-                if hasattr(param, IS_TENSOR_DATA_PARALLEL):
-                    delattr(param, IS_TENSOR_DATA_PARALLEL)
-                if hasattr(param, IS_TENSOR_ZERO_PARALLEL):
-                    delattr(param, IS_TENSOR_ZERO_PARALLEL)
-                if hasattr(param, IS_WEIGHT_ZERO_PARALLEL):
-                    delattr(param, IS_WEIGHT_ZERO_PARALLEL)
-                if hasattr(param, IS_TENSOR_EXPERT_DATA_PARALLEL):
-                    delattr(param, IS_TENSOR_EXPERT_DATA_PARALLEL)
-
-        return vocab_grad_norm
-
-    def _count_zero_grads_stage(
-        self, group_id: int = 0, last_bucket: bool = False, last_stage: bool = False, previous_zero_grad_count=None
-    ):
-        params, grads = self._param_store.get_reduced_param_for_compute_norm(group_id=group_id, last_bucket=last_bucket)
-        params_is_padding = False
-        total_zero_grad_count = {}
-
-        if len(params) == 0:
-            params_is_padding = True
-            dtype = self.param_groups[group_id]["dtype"]
-            grads = [self.padding_grad.to(dtype)]
-            params = [self.padding_tensor.to(dtype)]
-
-            if self.optim.param_groups[group_id]["name"] in ("default", "fp32"):
-                for param in params:
-                    if self.use_isp:
-                        setattr(param, IS_WEIGHT_ZERO_PARALLEL, True)
-                    else:
-                        setattr(param, IS_TENSOR_ZERO_PARALLEL, True)
-            elif self.optim.param_groups[group_id]["name"] == "embed_head":
-                # should be isp mode
-                for param in params:
-                    setattr(param, IS_TENSOR_DATA_PARALLEL, True)
-            elif self._is_moe_group(self.optim.param_groups[group_id]):
-                for param in params:
-                    setattr(param, IS_TENSOR_EXPERT_DATA_PARALLEL, True)
-            else:
-                raise NotImplementedError("unrecognized parameter group.")
-
-        if self._clip_grad_norm > 0:
-            total_zero_grad_count = compute_zero_grad_count(
-                grads,
-                params,
-                last_stage=last_stage,
-                previous_zero_grad_count=previous_zero_grad_count,
-                zero_mode=self._broadcast_parallel_mode[group_id],
-            )
-
-        if params_is_padding:
-            for param in params:
-                if hasattr(param, IS_REPLICA_ZERO_PARALLEL):
-                    delattr(param, IS_REPLICA_ZERO_PARALLEL)
-                if hasattr(param, IS_TENSOR_DATA_PARALLEL):
-                    delattr(param, IS_TENSOR_DATA_PARALLEL)
-                if hasattr(param, IS_TENSOR_ZERO_PARALLEL):
-                    delattr(param, IS_TENSOR_ZERO_PARALLEL)
-                if hasattr(param, IS_WEIGHT_ZERO_PARALLEL):
-                    delattr(param, IS_WEIGHT_ZERO_PARALLEL)
-                if hasattr(param, IS_TENSOR_EXPERT_DATA_PARALLEL):
-                    delattr(param, IS_TENSOR_EXPERT_DATA_PARALLEL)
-
-        return total_zero_grad_count
-
-=======
->>>>>>> f2519d52
     @llm_timeout(func_name="optim_step")
     def step(self, closure=None):
         """Performs a single optimization step.
