#!/usr/bin/env python
# -*- encoding: utf-8 -*-

import math
from functools import partial
from typing import List, Optional

import torch
import torch.distributed as dist
from torch.optim import Optimizer

from internlm.core.context import Config, ParallelMode
from internlm.core.context import global_context as gpc
from internlm.model.utils import release_reduce_scatter_memory_pool
from internlm.monitor import send_alert_message
from internlm.solver.optimizer.store import (
    BucketStore,
    GradientStore,
    ParameterStore,
    TensorBucket,
)
from internlm.solver.optimizer.utils import (
    DynamicGradScaler,
    ParamBcastSyncHandler,
    flatten,
    get_grad_accumulate_object,
    has_inf_or_nan,
    reduce_tensor,
    release_param_grad,
    split_half_float_double,
    sync_param,
)
from internlm.utils.common import get_current_device
from internlm.utils.logger import get_logger
from internlm.utils.megatron_timers import megatron_timer as timer
from internlm.utils.timeout import llm_timeout

from .base_optimizer import BaseOptimizer
from .utils import compute_norm

inf = math.inf
logger = get_logger(__file__)

<<<<<<< HEAD
=======

def print_memory(msg):
    print(
        msg,
        " rank = ",
        gpc.get_global_rank(),
        " memory allocated: ",
        torch.cuda.memory_allocated() / 1024 / 1024 / 1024,
        " reverved memory: ",
        torch.cuda.memory_reserved() / 1024 / 1024 / 1024,
        " max memory: ",
        torch.cuda.max_memory_allocated() / 1024 / 1024 / 1024,
        flush=True,
    )
    print("===========================================")


>>>>>>> f22e5b3b
class HybridZeroOptimizer(BaseOptimizer):
    """
    Hybrid Zero Optimizer.
    """

    def __init__(
        self,
        optimizer: Optimizer,
        cpu_offload=False,
        grad_scal_cfg: Config = None,
        zero_cfg: Config = None,
        param_bcast_sync_handler: ParamBcastSyncHandler = None,
    ):
        # DynamicGradScaler related args
        if gpc.config.model.dtype is torch.float32:
            initial_scale = 1
        else:
            initial_scale = grad_scal_cfg.fp16.initial_scale
        min_scale = grad_scal_cfg.fp16.min_scale
        growth_interval = grad_scal_cfg.fp16.growth_interval
        growth_factor = grad_scal_cfg.growth_factor
        backoff_factor = grad_scal_cfg.backoff_factor
        hysteresis = grad_scal_cfg.hysteresis
        max_scale = grad_scal_cfg.max_scale
<<<<<<< HEAD
        
        if gpc.config.parallel["tensor"]["sp"] == "intern" and gpc.config.parallel["tensor"]["intern_overlap"] == True:
=======

        if gpc.config.parallel["tensor"]["sp"] == "intern" and gpc.config.parallel["tensor"]["intern_overlap"] is True:
>>>>>>> f22e5b3b
            self._fstp_handler = gpc.config.fstp_handler

        # Zero related args
        reduce_bucket_size = zero_cfg.reduce_bucket_size
        clip_grad_norm = zero_cfg.clip_grad_norm
        self._overlap_sync_grad = zero_cfg.overlap_sync_grad
        self._overlap_sync_param = zero_cfg.overlap_sync_param

        super().__init__(optim=optimizer)

        self._cpu_offload = cpu_offload
        self._zero_local_rank = []
        self._zero_world_size = []
        self._broadcast_parallel_mode = []

        # ParameterStore will manage the tensor buffers used for zero
        # it will not manage the tensors used by mixed precision training
        self._param_store = ParameterStore(ParallelMode.ZERO1)
        self._grad_store = GradientStore(ParallelMode.DATA)
        self._bucket_store: List[BucketStore] = []
        self._accum_grad_buckets: List[BucketStore] = []
        self._bucket_in_progress = []

        # fp16 and fp32 params for mixed precision training
        self._fp16_param_groups = dict()
        self._fp32_flat_param_groups_of_current_rank = dict()

        # communication params
        # self._overlap_communication = overlap_communication
        self._reduce_bucket_size = reduce_bucket_size

        self._comm_bcast_stream = torch.cuda.Stream()

        # gradient scaler
        self.grad_scaler = DynamicGradScaler(
            initial_scale=initial_scale,
            min_scale=min_scale,
            growth_factor=growth_factor,
            backoff_factor=backoff_factor,
            growth_interval=growth_interval,
            hysteresis=hysteresis,
            max_scale=max_scale,
        )
        self._found_overflow = torch.cuda.FloatTensor([0], device=get_current_device())

        # gradient clipping
        self._clip_grad_norm = clip_grad_norm

        # need to record the rank in which parameter groups are not assigned parameters.
        self.param_group_has_params = []
        self.param_group_no_params_ranks = []
        self.padding_grad = torch.zeros([32], dtype=gpc.config.model.dtype, device=get_current_device())
        self.padding_tensor = torch.zeros([32], dtype=gpc.config.model.dtype, device=get_current_device())

        self.rank_unique_id = (
            f"gpus-{gpc.get_world_size(ParallelMode.GLOBAL)}_"
            + f"pp-{gpc.get_local_rank(ParallelMode.PIPELINE)}_"
            + f"tp-{gpc.get_local_rank(ParallelMode.TENSOR)}_"
            + f"zo-{gpc.get_local_rank(ParallelMode.ZERO1)}.pt"
        )
        self.params_per_rank_id_dict = []
        self._param_bcast_sync_handler = param_bcast_sync_handler
        if self._overlap_sync_param:
            assert self._param_bcast_sync_handler is not None

        # iterate over the param group in the optimizer
        # partition these param groups for data parallel training
        # and add buffers to parameter store for future access
        for group_id, param_group in enumerate(self.optim.param_groups):
            group_params = param_group["params"]

            # set the dtype for each param group
            param_group["dtype"] = group_params[0].dtype if len(group_params) != 0 else None

            # add the fp16 params to fp16_param_groups for bookkeeping
            self._fp16_param_groups[group_id] = group_params

            # to find real zero mode. if zero is not used, set all param group as ParallelMode.ZERO1
            # if zero is used, expert dp group will use ParallelMode.EXPERT_DATA as the real zero mode
            zero_mode = (
                ParallelMode.ZERO1
                if param_group["dp_mode"] == gpc.get_world_size(ParallelMode.ZERO1) == 1 or ParallelMode.DATA
                else ParallelMode.EXPERT_DATA
            )
            self._zero_local_rank.append(gpc.get_local_rank(zero_mode))
            self._zero_world_size.append(gpc.get_world_size(zero_mode))
            # TODO _broadcast_parallel_mode is not only used in broadcast, maybe can change its name
            self._broadcast_parallel_mode.append(zero_mode)
            self._bucket_store.append(BucketStore(group_id, param_group["dp_mode"]))
            self._accum_grad_buckets.append(BucketStore(group_id, param_group["dp_mode"]))

            # assign parameters to ranks the params in the list are sorted
            params_per_rank, no_params_ranks = self._partition_param_list(group_id, param_group)
            self.param_group_no_params_ranks.append(no_params_ranks)
            self.param_group_has_params.append(self._zero_local_rank[group_id] not in no_params_ranks)

            # store the mapping between param to rank each param should belong to only one rank.
            # we can skip the moe param and do not keep them in _param_store to save memory
            # (means we need to deal with moe param in a different way), but it will increase
            # complexity and reduce code readablity.
            for rank, params in enumerate(params_per_rank):
                # check whether any rank is not assigned params.
                if len(params) != 0:
                    self._param_store.add_fp16_param_list_by_rank_group(rank, group_id, params)
                    for param in params:
                        setattr(param, "group_id", group_id)
                        self._param_store.set_param_to_rank(param, rank)

            # move to cpu to make room to create the flat tensor
            for param in group_params:
                param.data = param.data.cpu()

            # flatten the reordered tensors
            for rank in range(self._zero_world_size[group_id]):
                # No flat fp16 buffer is allocated if the process has no parameters.
                if rank not in self.param_group_no_params_ranks[group_id]:
                    tensor_list = self._param_store.get_fp16_params_by_rank_group(rank, group_id)
                    with torch.no_grad():
                        flat_tensor = flatten(tensor_list)
                    flat_tensor = flat_tensor.data.cuda()
                    self._param_store.add_flat_fp16_param_by_rank_group(rank, group_id, flat_tensor)
                    sync_param(flat_tensor=flat_tensor, tensor_list=tensor_list)

            # create a copy of fp32 weights of the parameters for which this rank is responsible
            # No flat fp32 buffer is allocated if the process has no parameters.
            if self.param_group_has_params[group_id]:
                fp16_flat_current_rank = self._param_store.get_flat_fp16_param_by_rank_group(
                    self._zero_local_rank[group_id], group_id
                )
                fp32_flat_current_rank = fp16_flat_current_rank.float()
                device = "cpu" if self._cpu_offload else get_current_device()
                fp32_flat_current_rank = fp32_flat_current_rank.to(device)
                fp32_flat_current_rank.requires_grad = True
                self._fp32_flat_param_groups_of_current_rank[group_id] = fp32_flat_current_rank

                # need to replace the params in the `params` field in the optimizer
                # so that when the optimizer calls step(), it only updates the tensors
                # managed by this data parallel rank
                param_group["params"] = [fp32_flat_current_rank]

            # set reduction state
            for param in self._fp16_param_groups[group_id]:
                self._param_store.set_param_reduction_state(param, False)

        assert len(self._fp16_param_groups) != 0

        # If a rank is not assigned any arguments, 'has_params' is False.
        self.has_params = sum(self.param_group_has_params) != 0
        # flag used to skip unnecessary gradient reduce operation when gradient accumulation is enabled.
        self.skip_grad_reduce = False

        # reduction hook is only used if overlapping communication
        # if it is stage 1 without overlapping, no hook will be attached
        if self._overlap_sync_grad:
            self._attach_reduction_hook()

    @property
    def zero_local_rank(self):
        return self._zero_local_rank

    @property
    def zero_world_size(self):
        return self._zero_world_size

    @property
    def loss_scale(self):
        return self.grad_scaler.scale

    @property
    def num_param_groups(self):
        return len(self._fp16_param_groups)

    def _partition_param_list(self, group_id, param_group):
        no_params_ranks = []
        params_per_rank = [[] for _ in range(self._zero_world_size[group_id])]
        numel_per_rank = [0 for _ in range(self._zero_world_size[group_id])]
        self.params_per_rank_id_dict.append([[] for _ in range(self._zero_world_size[group_id])])
        param_list = param_group["params"]

        sorted_params = sorted(param_list, key=lambda x: x.numel(), reverse=True)
        for i, param in enumerate(sorted_params):
            global_id = str(i)
            for j in range(len(param.size())):
                global_id = "_".join([global_id, str(param.size()[j])])
            if self._overlap_sync_param:
                rank_to_go = self._param_bcast_sync_handler.get_rank_by_param(param)
            else:
                rank_to_go = numel_per_rank.index(min(numel_per_rank))
            params_per_rank[rank_to_go].append(param)
            self.params_per_rank_id_dict[-1][rank_to_go].append(global_id)
            numel_per_rank[rank_to_go] += param.numel()

        # check whether any rank is not assigned to parameters.
        for rank, params in enumerate(params_per_rank):
            if len(params) == 0:
                no_params_ranks.append(rank)

        if gpc.is_rank_for_log():
            logger.info(  # pylint: disable=W1203
                f"Number of elements on ranks: {numel_per_rank}, rank:{gpc.get_global_rank()}"
            )

        return params_per_rank, set(no_params_ranks)

    def _is_moe_group(self, param_group):
        return "moe" in param_group.keys() and param_group["moe"]

    def _is_norm_group(self, param_group):
        return "norm" in param_group.keys() and param_group["norm"]

    def _is_gate_group(self, param_group):
        return "gate" in param_group.keys() and param_group["gate"]

    # TODO check expert dp is correct when enable moe and overlap both
    def _attach_reduction_hook(self):
        # we iterate over the fp16 params
        # on each param, we register a hook to its AccumulateGrad object
        for group_id in range(self.num_param_groups):
            param_group = self._fp16_param_groups[group_id]
            for param in param_group:
                # we should not reduce the param in moe
                if param.requires_grad:
                    reduce_rank = None

                    def _define_and_attach(param, reduce_rank=None):
                        # get the AccumulateGrad object of the param itself
                        # If these objects are not kept, reduction hooks may not be attached successfully.
                        accum_grad_obj = get_grad_accumulate_object(param)
                        self._grad_store.add_accumulate_grad_object(accum_grad_obj)

                        reduction_func = partial(
                            self._store_and_try_reduce_grads_by_bucket,
                            param=param,
                            reduce_rank=reduce_rank,
                        )

                        reduce_scatter_checker = partial(
                            self._wait_reduce_scatter_and_accumulate_grads,
                            param=param,
                            reduce_rank=reduce_rank,
                        )

                        # define hook
                        # NOT IMPORTANT BUT GOOD TO KNOW:
                        # args here is not grad, but allow_unreacable and accumulate_grad
                        def reduce_grad_hook(*args):  # pylint: disable=W0613
                            if self._fstp_handler is not None:
                                reduce_scatter_checker()

                            if self.skip_grad_reduce is False:
                                reduction_func()

                        accum_grad_obj.register_hook(reduce_grad_hook)

                    _define_and_attach(param, reduce_rank)

    def belongs_to_current_rank(self, param) -> bool:
        """
        Check whether a parameter is supposed to be updated by the process of the current rank

        :param tensor: A :class:`torch.Tensor` object
        :type tensor: torch.Tensor

        :return: True if the parameter should be updated by the current rank. Otherwise false.
        :rtype: bool
        """
        tensor_rank = self._param_store.get_param_rank(param)
        group_id = getattr(param, "group_id")
        return tensor_rank == gpc.get_local_rank(self._broadcast_parallel_mode[group_id])

<<<<<<< HEAD
    def reset_reduce_bucket(self) -> None:
        for bucket in self._bucket_store_2:
            for rank, params in bucket._params.items():
                for _param in params:
                    if not hasattr(_param, "_fstp_reduce_scatter_str"):
                        continue

                    key = getattr(_param, "_fstp_reduce_scatter_str")
                    comm_handle, _grad = self._fstp_handler.reduce_scatter_handlers[key]
                    comm_handle.wait()
                    _param.grad.add_(_grad)
                    # self._fstp_handler.reduce_scatter_handlers[key] = None
                    # del _grad
                    release_reduce_scatter_memory_pool(size=tuple(_grad.size()),index=_grad.index)
                    del self._fstp_handler.reduce_scatter_handlers[key]
                    self._fstp_handler.reduce_scatter_handlers[key] = None
                    assert key in self._fstp_handler.reduce_scatter_handlers


                bucket.reset_by_rank(rank)
                
    def _wait_reduce_scatter_and_accumulate_grad(self, param, reduce_rank=None):
=======
    def _accum_grads_store_in_bucket(self, bucket: BucketStore, reduce_rank: Optional[int] = None) -> None:
        for _param in bucket.get_param(reduce_rank):
            if not hasattr(_param, "_fstp_reduce_scatter_str"):
                continue

            # wait and accumulate gardient.
            _key = getattr(_param, "_fstp_reduce_scatter_str")
            _comm_handle, _grad = self._fstp_handler.reduce_scatter_handlers[_key]
            _comm_handle.wait()
            _param.grad.add_(_grad)

            # release cuda memory.
            release_reduce_scatter_memory_pool(size=tuple(_grad.size()), index=_grad.index)
            self._fstp_handler.reduce_scatter_handlers[_key] = None

        bucket.reset_by_rank(reduce_rank)

    def _wait_reduce_scatter_and_accumulate_grads(self, param, reduce_rank: Optional[int] = None):
>>>>>>> f22e5b3b
        param_size = param.numel()

        group_id = getattr(param, "group_id")
        current_bucket = self._accum_grad_buckets[group_id]

        # check if the bucket is full
        # if full, will reduce the grads already in the bucket
        # after reduction, the bucket will be empty
        if current_bucket.num_elements_in_bucket(reduce_rank) >= self._reduce_bucket_size:
            self._accum_grads_store_in_bucket(current_bucket, reduce_rank)

<<<<<<< HEAD
                key = getattr(_param, "_fstp_reduce_scatter_str")
                comm_handle, _grad = self._fstp_handler.reduce_scatter_handlers[key]
                comm_handle.wait()
                _param.grad.add_(_grad)
                # self._fstp_handler.reduce_scatter_handlers[key] = None
                # del _grad
                release_reduce_scatter_memory_pool(size=tuple(_grad.size()),index=_grad.index)
                del self._fstp_handler.reduce_scatter_handlers[key]
                self._fstp_handler.reduce_scatter_handlers[key] = None
                assert key in self._fstp_handler.reduce_scatter_handlers

                current_bucket.reset_by_rank(reduce_rank)
                
=======
        # otherwise, add the parameter into bucket.
>>>>>>> f22e5b3b
        current_bucket.add_num_elements_in_bucket(param_size, reduce_rank)
        current_bucket.add_param(param, reduce_rank)

    def _store_and_try_reduce_grads_by_bucket(self, param, reduce_rank=None):
        param_size = param.numel()

        # check if the bucket is full
        # if full, will reduce the grads already in the bucket
        # after reduction, the bucket will be empty
        group_id = getattr(param, "group_id")
        current_bucket = self._bucket_store[group_id]

        if current_bucket.num_elements_in_bucket(reduce_rank) + param_size > self._reduce_bucket_size:
            self._reduce_grads_stored_in_bucket(current_bucket, reduce_rank, last_bucket=False)

        # the param must not be reduced to ensure correctness
        is_param_reduced = self._param_store.is_param_reduced(param)
        if is_param_reduced:
            msg = (
                f"Parameter of size ({param.size()}) has already been reduced, "
                + "duplicate reduction will lead to arithmetic incorrectness"
            )
            raise RuntimeError(msg)

        # the param must have grad for reduction
        assert param.grad is not None, f"Parameter of size ({param.size()}) has None grad, cannot be reduced"

        current_bucket.add_num_elements_in_bucket(param_size, reduce_rank)
        current_bucket.add_grad(param.grad, reduce_rank)
        current_bucket.add_param(param, reduce_rank)

    def _reduce_grads_stored_in_bucket(self, current_bucket, reduce_rank=None, last_bucket=False):
        # reduce grads
        self._reduce_grads_by_rank(
            reduce_rank=reduce_rank,
            grads=current_bucket.get_grad(reduce_rank=reduce_rank),
            bucket_size=current_bucket.num_elements_in_bucket(reduce_rank),
            group_id=current_bucket.get_param_group_id(),
            dp_parallel_mode=current_bucket.get_dp_parallel_mode(),
        )

        params_in_bucket = current_bucket.get_param(reduce_rank=reduce_rank)

        for param in params_in_bucket:
            # the is_param_reduced flag should be False showing that
            # this param is not reduced before calling self._reduce_grads_by_rank
            is_param_reduced = self._param_store.is_param_reduced(param)

            if is_param_reduced:
                msg = (
                    f"Parameter of size ({param.size()}) has been reduced, "
                    + "duplicate reduction will lead to arithmetic incorrectness"
                )
                raise RuntimeError(msg)

            # update the flag
            self._param_store.set_param_reduction_state(param, True)

            if self.belongs_to_current_rank(param):
                self._param_store.add_reduced_param_for_compute_norm(param, last_bucket)
            else:
                self._param_store.add_previous_reduced_param(param)

        current_bucket.reset_by_rank(reduce_rank)

    def _reduce_grads_by_rank(self, reduce_rank, grads, bucket_size, group_id, dp_parallel_mode):
        grad_buckets_by_dtype = split_half_float_double(grads)
        next_bucket_list = []
        # add parameters into bucket for reduction
        for tensor_list in grad_buckets_by_dtype:
            param_bucket = TensorBucket(size=bucket_size)
            for tensor in tensor_list:
                param_bucket.add_to_bucket(tensor, allow_oversize=True)
            if not param_bucket.is_empty():
                self._reduce_and_copy(
                    bucket=param_bucket, reduce_rank=reduce_rank, group_id=group_id, dp_parallel_mode=dp_parallel_mode
                )
            next_bucket_list.append(param_bucket)

        # wait for the completion of previouce bucket list reduction, and do unflatten_and_copy()
        # here we can also overlap the communication with some memcpy operation caused by bucket.flatten()
        for bucket in self._bucket_in_progress:
            bucket.commu_handle.wait()
            bucket.unflatten_and_copy()
            bucket.empty()
        self._bucket_in_progress = []
        self._param_store.clear_grads_of_previous_reduced_params()

        # after the completion of bucket list reduction, add new buckets into _bucket_in_progress
        self._bucket_in_progress = next_bucket_list.copy()

    def _reduce_and_copy(self, bucket: TensorBucket, reduce_rank, group_id, dp_parallel_mode):
        # flatten the tensors and do allreduce
        bucket.flatten()
        bucket.commu_handle = reduce_tensor(
            tensor=bucket.get_flat_tensor(),
            dtype=None,
            dst_rank=reduce_rank,
            parallel_mode=dp_parallel_mode,
        )

        # update the reduced tensor
        if reduce_rank is None or reduce_rank == self._zero_local_rank[group_id]:
            bucket.set_unflatten_and_copy_flag(flag=True)

    def _has_inf_or_nan(self, tensor):
        try:
            tensor_mean = float(tensor.mean())
        except RuntimeError as instance:
            # We want to check if inst is actually an overflow exception.
            # RuntimeError could come from a different error.
            # If so, we still want the exception to propagate.
            if "value cannot be converted" not in instance.args[0]:
                raise
            return True
        else:
            if tensor_mean == float("inf") or tensor_mean == -float("inf"):
                return True
            return False

    def _sync_grad(self):
        # update param already reduced flag
        reduction_states = self._param_store.get_param_reduction_states()
        for tensor, _ in reduction_states.items():
            reduction_states[tensor] = False
        self._param_store.reset_reduced_data_for_compute_norm()

        # accumulate gradient
        avg_gradients = self._grad_store._averaged_gradients
        for group_id in range(self.num_param_groups):
            # the following operations are performed only on the rank to which parameters are assigned.
            if self._zero_local_rank[group_id] not in self.param_group_no_params_ranks[group_id]:
                param_group = self._param_store.get_fp16_params_by_rank_group(self._zero_local_rank[group_id], group_id)

                if group_id not in avg_gradients:
                    avg_gradients[group_id] = []

                param_idx = 0
                for param in param_group:
                    if param.grad is not None:
                        if len(avg_gradients[group_id]) == param_idx:
                            avg_gradients[group_id].append(param.grad)
                        else:
                            avg_gradients[group_id][param_idx].add_(param.grad)
                        param_idx += 1

        # the gradients needed are stored in the avg_gradients buffer
        # thus, can clear this
        self.zero_grad()

    def zero_grad(self, set_to_none=True):
        """
        Set parameter gradients to zero. If set_to_none = True, gradient
        will be set to None to save memory.

        :param set_to_none: Whether set the gradient to None. Default value is True.
        :type set_to_none: bool
        """
        for _, param_group in self._fp16_param_groups.items():
            for param in param_group:
                if set_to_none:
                    param.grad = None
                elif param.grad is not None:
                    param.grad.detach()
                    param.grad.zero_()
                else:
                    pass

    def backward(self, loss, retain_graph=False):
        loss = self.loss_scale * loss
        loss.backward(retain_graph=retain_graph)

        # Gradients may not be fully synchronized here.

    def _compute_norm_with_stage(
        self,
        group_id: int = 0,
        last_bucket: bool = False,
        last_stage: bool = False,
        previous_norm=None,
    ):
        # compute norm for gradients that have been reduced
        params, grads = self._param_store.get_reduced_param_for_compute_norm(group_id=group_id, last_bucket=last_bucket)
        if len(params) == 0:
            dtype = self.param_groups[group_id]["dtype"]
            grads = [self.padding_grad.to(dtype)]
            params = [self.padding_tensor.to(dtype)]

        norm = 0
        if self._clip_grad_norm > 0:
            # this norm is before scaling, it will be very large
            norm = compute_norm(
                gradients=grads,
                parameters=params,
                last_stage=last_stage,
                previous_norm=previous_norm,
                zero_mode=self._broadcast_parallel_mode[group_id],
            )

        return norm

    @llm_timeout(func_name="optim_step")
    def step(self, closure=None):
        """Performs a single optimization step.

        Args:
            closure (Callable, optional): A closure that reevaluates the model
                and returns the loss.
        Returns:
            Union[bool, float]: Whether the gradient is success updated, and the gradient.
        """
        assert closure is None, "closure is not supported by step()"

        # if not overlapping communication (no reduction hook is attached)
        # we need to manually reduce these gradients
        if not self._overlap_sync_grad:
            for group_id in range(len(self._fp16_param_groups)):
                for param in self._fp16_param_groups[group_id]:
                    # we should not reduce the param in moe
                    if param.grad is not None:
                        self._store_and_try_reduce_grads_by_bucket(param)

        # we need to reduce the gradients left in the communication bucket
        for group_id in range(self.num_param_groups):
            self._reduce_grads_stored_in_bucket(self._bucket_store[group_id], reduce_rank=None, last_bucket=True)

        # we need to accumulate gradients left in the accumulate gardient bucket
        for group_id in range(self.num_param_groups):
            self._accum_grads_store_in_bucket(self._accum_grad_buckets[group_id], reduce_rank=None)

        # compute norm for gradients in the before bucket
        groups_norms = []
        for group_id in range(self.num_param_groups):
            groups_norms.append(self._compute_norm_with_stage(group_id=group_id))

        # clear reduced grads
        # grads in the last bucket is reduced
        for bucket in self._bucket_in_progress:
            bucket.commu_handle.wait()
            bucket.unflatten_and_copy()
            bucket.empty()
        self._bucket_in_progress = []
        self._param_store.clear_grads_of_previous_reduced_params()
        # compute norm for gradients in the last bucket
        total_norms = {}
        for group_id in range(self.num_param_groups):
            group_name = self.param_groups[group_id]["name"] if "name" in self.param_groups[group_id] else "default"
            group_name = f"{group_id}_{group_name}"
            total_norms[group_name] = self._compute_norm_with_stage(
                group_id=group_id,
                last_bucket=True,
                last_stage=True,
                previous_norm=groups_norms[group_id],
            )

            # Need to allreduce(avg) the norms across different ranks because moe params will not be synced
            # during allreduce
            if self._is_moe_group(self.optim.param_groups[group_id]):
                # model and zero have been reduced!!!
                pg = gpc.get_group(ParallelMode.EXPERT)
                scaled_norm = total_norms[group_name] * 1.0 / float(gpc.get_world_size(ParallelMode.EXPERT))
                scaled_norm_tensor = torch.tensor(scaled_norm, device=get_current_device(), dtype=torch.float)
                dist.all_reduce(scaled_norm_tensor, group=pg)
                total_norms[group_name] = scaled_norm_tensor.item()
        timer("sync_grad").start()
        self._sync_grad()
        timer("sync_grad").stop()
<<<<<<< HEAD
        
        res =  self._step(closure=closure, norms=total_norms)
            
=======

        print_memory("No 4")

        try:
            res = self._step(closure=closure, norms=total_norms)
        except torch.cuda.OutOfMemoryError as e:
            print(e, flush=True)
            print(torch.cuda.memory_summary(), flush=True)
            torch.cuda.memory._dump_snapshot(f"my_snapshot_{gpc.get_global_rank()}.pickle")

>>>>>>> f22e5b3b
        return res

    def _step(self, closure=None, norms=None):
        assert closure is None, "closure is not supported by step()"

        # check for overflow
        found_inf = False
        found_nan = False
        # if there is INF values in grades, compute_norm func would also returns -1
        # thus, we try to avoid call _check_overflow here
        # found_inf = self._check_overflow()
        # Because you may encounter inf when computing norm

        if -1 in norms.values():
            found_inf = True

        if -2 in norms.values():
            found_nan = True

        loss_scale = float(self.loss_scale.item())  # backup
        if gpc.config.model.dtype is not torch.float32:
            self.grad_scaler.update(found_inf)

        # update loss scale if overflow occurs
        if found_inf:
            if gpc.is_rank_for_log():
                logger.warning("Overflow occurs, please check it.")
                send_alert_message(
                    address=gpc.config.monitor.alert.feishu_alert_address,
                    message="Overflow occurs, please check it.",
                )
            self._grad_store._averaged_gradients = dict()
            self.zero_grad()
            return False, norms

        if found_nan:
            if gpc.is_rank_for_log():
                logger.warning("Nan grad norm occurs, please check it.")
                send_alert_message(
                    address=gpc.config.monitor.alert.feishu_alert_address,
                    message="Nan grad norm  occurs, please check it.",
                )
            self._grad_store._averaged_gradients = dict()
            self.zero_grad()
            return False, norms
        # copy the grad of fp16 param to fp32 param
        single_grad_partition_groups = []
        for group_id in range(self.num_param_groups):
            # compute norm
            # The following operations are performed only on the rank to which parameters are assigned.
            if not self.param_group_has_params[group_id]:
                continue

            # create flat gradient for the flat fp32 params
            gradients = self._grad_store.get_averaged_gradients_by_group(group_id)
            with torch.no_grad():
                flat_fp16_avg_grads = flatten(gradients)
            self._grad_store.reset_average_gradients_by_group(group_id)
            gradients = None  # release cuda memory

            dtype = self._fp32_flat_param_groups_of_current_rank[group_id].dtype
            flat_fp32_avg_grads = flat_fp16_avg_grads.to(dtype)
            flat_fp16_avg_grads = None  # release cuda memory

            param_shape = self._fp32_flat_param_groups_of_current_rank[group_id].shape
            assert (
                param_shape == flat_fp32_avg_grads.shape
            ), f"fp32 param and grad have different shape {param_shape} vs {flat_fp32_avg_grads.shape}"

            # Parameters shared within a TP group, such as norm and moe gate, have precision inconsistency in gradients.
            # Therefore, it is recommended to synchronize gradients within the TP group to eliminate accumulated errors.
            is_tp_sync_groups = (
                self._is_norm_group(self.optim.param_groups[group_id]),
                self._is_gate_group(self.optim.param_groups[group_id]),
            )
            if any(is_tp_sync_groups):
                dist.all_reduce(
                    flat_fp32_avg_grads,
                    op=dist.ReduceOp.AVG,
                    group=gpc.get_group(ParallelMode.TENSOR),
                )

            single_grad_partition_groups.append(flat_fp32_avg_grads)
            device = self._fp32_flat_param_groups_of_current_rank[group_id].device
            self._fp32_flat_param_groups_of_current_rank[group_id].grad = flat_fp32_avg_grads.to(device)
        # unscale and clip grads
        # get the global norm
        global_norm_groups = {}
        if self._clip_grad_norm > 0:
            for group_name, norm in norms.items():
                global_norm_groups[group_name] = norm**0.5

        # the following operations are performed only on the rank to which parameters are assigned.
        if gpc.config.model.dtype is not torch.float32:
            if len(single_grad_partition_groups) != 0 and self._clip_grad_norm > 0:
                self._unscale_and_clip_grads(
                    single_grad_partition_groups,
                    list(global_norm_groups.values()),
                    loss_scale,
                )

        # update the parameters
        timer("step").start()

        # For those ranks that are not assigned parameters, we just wait for other ranks
        # to send them updated their own parameters.
        if self.has_params:
            self.optim.step()
            # release the fp32 grad
            release_param_grad(self._fp32_flat_param_groups_of_current_rank.values())
            # update fp16 partition updated by the current rank
            for group_id in range(len(self._fp16_param_groups)):
                if self.param_group_has_params[group_id]:
                    fp16_param = self._param_store.get_flat_fp16_param_by_rank_group(
                        rank=self._zero_local_rank[group_id], group_id=group_id
                    )
                    fp32_param = self._fp32_flat_param_groups_of_current_rank[group_id]
                    fp16_param.data.copy_(fp32_param)
        torch.cuda.synchronize()
        with torch.cuda.stream(self._comm_bcast_stream):
            self.broadcast_params()

        timer("step").stop()

        # update gradients may not be needed here, because the sync_params function is used in initialization,
        # so synchronization is maintained
        for group_name, global_norm in global_norm_groups.items():
            global_norm_groups[group_name] = global_norm / loss_scale
        return True, global_norm_groups

    def broadcast_params(self):
        handles = []

        for group_id in range(self.num_param_groups):
            for rank in range(self._zero_world_size[group_id]):
                # The following operations are performed only on the rank to which parameters are assigned.
                if rank in self.param_group_no_params_ranks[group_id]:
                    continue
                fp16_param = self._param_store.get_flat_fp16_param_by_rank_group(rank=rank, group_id=group_id)
                # grank = gpc.get_ranks_in_group(group_type)[rank]  # need to convert to the global rank
                # assert grank == rank, f"{grank} == {rank}"
                g_rank = gpc.get_ranks_in_group(self._broadcast_parallel_mode[group_id])[rank]
                handle = dist.broadcast(
                    fp16_param,
                    src=g_rank,
                    group=gpc.get_group(self._broadcast_parallel_mode[group_id]),
                    async_op=True,
                )

                if self._overlap_sync_param:
                    self._param_bcast_sync_handler.add_bcast_handle(rank, handle)
                else:
                    handles.append(handle)

        for handle in handles:
            handle.wait()

    ##################
    # FP16 Utilities #
    ##################

    def _check_overflow(self):
        # clear previous overflow record
        self._found_overflow.fill_(0.0)

        # check for overflow
        for group_id in range(len(self._fp16_param_groups)):
            # The following operations are performed only on the rank to which parameters are assigned.
            if self._zero_local_rank[group_id] not in self.param_group_no_params_ranks[group_id]:
                for avg_grad in self._grad_store.get_averaged_gradients_by_group(group_id):
                    if avg_grad is not None and has_inf_or_nan(avg_grad):
                        self._found_overflow.fill_(1.0)
                        break
        dist.all_reduce(
            self._found_overflow,
            op=dist.ReduceOp.MAX,
            group=gpc.get_group(ParallelMode.GLOBAL),
        )

        return self._found_overflow.item() > 0

    def _unscale_and_clip_grads(self, grad_groups_flat, total_norm_groups, loss_scale):
        # compute combined scale factor for this group
        combined_scale_groups = []

        if self._clip_grad_norm > 0.0:
            # norm is in fact norm*scale
            for group_id, total_norm in enumerate(total_norm_groups):
                combined_scale_groups.append(loss_scale)
                clip = ((total_norm / loss_scale) + 1e-6) / self._clip_grad_norm
                if clip > 1.0:
                    combined_scale_groups[group_id] = clip * loss_scale

        for group_id, grad in enumerate(grad_groups_flat):
            grad.data.mul_(1.0 / combined_scale_groups[group_id])

    def clip_grad_norm(self, model, max_norm):
        # will conduct in the step()
        pass

    def state_dict(self):
        states = {}
        grad_scaler = self.grad_scaler.state_dict()
        states["grad_scaler"] = grad_scaler
        optim_states = self.optim.state_dict()
        states["base_optim_states"] = optim_states

        flat_fp32_weights = {}
        for group_id, param in self._fp32_flat_param_groups_of_current_rank.items():
            if self._zero_local_rank[group_id] not in self.param_group_no_params_ranks[group_id]:
                assert param.grad is None
                flat_fp32_weights[group_id] = param
        states["flat_fp32_weights"] = flat_fp32_weights
        states["zero_devide_optim_plan"] = self.params_per_rank_id_dict

        return states

    def load_state_dict(self, states):
        # TODO: Need to take into account the change in the number of DP.
        assert "grad_scaler" in states, "Not found grad_scaler state!"
        grad_scaler = states["grad_scaler"]
        self.grad_scaler.load_state_dict(grad_scaler)
        optim_states = states["base_optim_states"]
        self.optim.load_state_dict(optim_states)

        # load fp32 model weight.
        flat_fp32_weights = states["flat_fp32_weights"]
        assert set(flat_fp32_weights.keys()) == set(self._fp32_flat_param_groups_of_current_rank)
        for group_id, param in flat_fp32_weights.items():
            if self._zero_local_rank[group_id] not in self.param_group_no_params_ranks[group_id]:
                self_param = self._fp32_flat_param_groups_of_current_rank[group_id]
                assert (
                    self_param.shape == param.shape
                ), f"The loaded parameter shape is inconsistent, {self_param.shape} != {param.shape}"
                self_param.data.copy_(param.data)

        # Load the fp16 model weights.
        for group_id in range(len(self._fp16_param_groups)):
            if self._zero_local_rank[group_id] not in self.param_group_no_params_ranks[group_id]:
                fp16_param = self._param_store.get_flat_fp16_param_by_rank_group(
                    rank=self._zero_local_rank[group_id], group_id=group_id
                )
                fp32_param = self._fp32_flat_param_groups_of_current_rank[group_id]
                fp16_param.data.copy_(fp32_param)

        if "zero_devide_optim_plan" in states:
            self.params_per_rank_id_dict = states["zero_devide_optim_plan"]


def reload_zero_fp32_buff(optimizer):
    # If we use AMP optimizer, we need to update its fp32 buffer as newly loaded weights value.
    # Or we must ensure that loading model weights must be done before zero is initialized.
    if isinstance(optimizer, HybridZeroOptimizer):
        for group_id, param_group in enumerate(optimizer.optim.param_groups):
            if optimizer.param_group_has_params[group_id]:
                # flatten fp16 params have already been updated by 'load_model_checkpoint'
                fp16_flat_current_rank = optimizer._param_store.get_flat_fp16_param_by_rank_group(
                    optimizer._zero_local_rank[group_id], group_id
                )
                # param_group["params"] is fp32 flatten optimizer states of this zero rank.
                param_group["params"][0].data.copy_(fp16_flat_current_rank.float())<|MERGE_RESOLUTION|>--- conflicted
+++ resolved
@@ -41,26 +41,6 @@
 inf = math.inf
 logger = get_logger(__file__)
 
-<<<<<<< HEAD
-=======
-
-def print_memory(msg):
-    print(
-        msg,
-        " rank = ",
-        gpc.get_global_rank(),
-        " memory allocated: ",
-        torch.cuda.memory_allocated() / 1024 / 1024 / 1024,
-        " reverved memory: ",
-        torch.cuda.memory_reserved() / 1024 / 1024 / 1024,
-        " max memory: ",
-        torch.cuda.max_memory_allocated() / 1024 / 1024 / 1024,
-        flush=True,
-    )
-    print("===========================================")
-
-
->>>>>>> f22e5b3b
 class HybridZeroOptimizer(BaseOptimizer):
     """
     Hybrid Zero Optimizer.
@@ -85,13 +65,9 @@
         backoff_factor = grad_scal_cfg.backoff_factor
         hysteresis = grad_scal_cfg.hysteresis
         max_scale = grad_scal_cfg.max_scale
-<<<<<<< HEAD
         
-        if gpc.config.parallel["tensor"]["sp"] == "intern" and gpc.config.parallel["tensor"]["intern_overlap"] == True:
-=======
-
+        self._fstp_handler = None
         if gpc.config.parallel["tensor"]["sp"] == "intern" and gpc.config.parallel["tensor"]["intern_overlap"] is True:
->>>>>>> f22e5b3b
             self._fstp_handler = gpc.config.fstp_handler
 
         # Zero related args
@@ -362,30 +338,6 @@
         group_id = getattr(param, "group_id")
         return tensor_rank == gpc.get_local_rank(self._broadcast_parallel_mode[group_id])
 
-<<<<<<< HEAD
-    def reset_reduce_bucket(self) -> None:
-        for bucket in self._bucket_store_2:
-            for rank, params in bucket._params.items():
-                for _param in params:
-                    if not hasattr(_param, "_fstp_reduce_scatter_str"):
-                        continue
-
-                    key = getattr(_param, "_fstp_reduce_scatter_str")
-                    comm_handle, _grad = self._fstp_handler.reduce_scatter_handlers[key]
-                    comm_handle.wait()
-                    _param.grad.add_(_grad)
-                    # self._fstp_handler.reduce_scatter_handlers[key] = None
-                    # del _grad
-                    release_reduce_scatter_memory_pool(size=tuple(_grad.size()),index=_grad.index)
-                    del self._fstp_handler.reduce_scatter_handlers[key]
-                    self._fstp_handler.reduce_scatter_handlers[key] = None
-                    assert key in self._fstp_handler.reduce_scatter_handlers
-
-
-                bucket.reset_by_rank(rank)
-                
-    def _wait_reduce_scatter_and_accumulate_grad(self, param, reduce_rank=None):
-=======
     def _accum_grads_store_in_bucket(self, bucket: BucketStore, reduce_rank: Optional[int] = None) -> None:
         for _param in bucket.get_param(reduce_rank):
             if not hasattr(_param, "_fstp_reduce_scatter_str"):
@@ -404,7 +356,6 @@
         bucket.reset_by_rank(reduce_rank)
 
     def _wait_reduce_scatter_and_accumulate_grads(self, param, reduce_rank: Optional[int] = None):
->>>>>>> f22e5b3b
         param_size = param.numel()
 
         group_id = getattr(param, "group_id")
@@ -416,23 +367,7 @@
         if current_bucket.num_elements_in_bucket(reduce_rank) >= self._reduce_bucket_size:
             self._accum_grads_store_in_bucket(current_bucket, reduce_rank)
 
-<<<<<<< HEAD
-                key = getattr(_param, "_fstp_reduce_scatter_str")
-                comm_handle, _grad = self._fstp_handler.reduce_scatter_handlers[key]
-                comm_handle.wait()
-                _param.grad.add_(_grad)
-                # self._fstp_handler.reduce_scatter_handlers[key] = None
-                # del _grad
-                release_reduce_scatter_memory_pool(size=tuple(_grad.size()),index=_grad.index)
-                del self._fstp_handler.reduce_scatter_handlers[key]
-                self._fstp_handler.reduce_scatter_handlers[key] = None
-                assert key in self._fstp_handler.reduce_scatter_handlers
-
-                current_bucket.reset_by_rank(reduce_rank)
-                
-=======
         # otherwise, add the parameter into bucket.
->>>>>>> f22e5b3b
         current_bucket.add_num_elements_in_bucket(param_size, reduce_rank)
         current_bucket.add_param(param, reduce_rank)
 
@@ -700,22 +635,9 @@
         timer("sync_grad").start()
         self._sync_grad()
         timer("sync_grad").stop()
-<<<<<<< HEAD
         
         res =  self._step(closure=closure, norms=total_norms)
             
-=======
-
-        print_memory("No 4")
-
-        try:
-            res = self._step(closure=closure, norms=total_norms)
-        except torch.cuda.OutOfMemoryError as e:
-            print(e, flush=True)
-            print(torch.cuda.memory_summary(), flush=True)
-            torch.cuda.memory._dump_snapshot(f"my_snapshot_{gpc.get_global_rank()}.pickle")
-
->>>>>>> f22e5b3b
         return res
 
     def _step(self, closure=None, norms=None):
