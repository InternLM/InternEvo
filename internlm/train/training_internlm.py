#!/usr/bin/env python
# -*- encoding: utf-8 -*-

import functools
import os
import pickle
import time
from functools import partial
from typing import Callable, Iterable, List, Optional, Union

import torch
import torch.distributed as dist
from flash_attn.modules.embedding import ParallelGPT2Embeddings
from flash_attn.modules.mlp import ParallelFusedMLP
from torch import nn
from torch.distributed.fsdp import FullyShardedDataParallel as FSDP
from torch.distributed.fsdp.fully_sharded_data_parallel import (
    BackwardPrefetch,
    ShardingStrategy,
)
from torch.distributed.fsdp.wrap import transformer_auto_wrap_policy
from torch.utils.data import ConcatDataset, DataLoader

from internlm.core.communication.isp import (
    ISPCommModelConfig,
    ISPCommunicator,
    ISPCommunicatorSchedulerHook,
)
from internlm.core.context import (
    IS_REPLICA_ZERO_PARALLEL,
    IS_TENSOR_DATA_PARALLEL,
    IS_TENSOR_EXPERT_DATA_PARALLEL,
    IS_TENSOR_ZERO_PARALLEL,
    IS_WEIGHT_ZERO_PARALLEL,
    ParallelMode,
)
from internlm.core.context import global_context as gpc
from internlm.core.context.random import set_mode
from internlm.core.naive_amp import NaiveAMPModel, set_fp32_attr_to_module
from internlm.core.trainer import TrainState
from internlm.data.batch_sampler import StaticBatchSampler, get_dpsampler_dataloader
from internlm.data.collaters import jsonl_ds_collate_fn, packed_collate_fn
from internlm.data.dataset import get_dataset_dict
from internlm.data.dummy_dataset import RandomDataset
from internlm.data.packed_dataset import (
    PackedDataset,
    PackedDatasetWithoutCuSeqlen,
    get_packed_dataset_without_short_length,
)
from internlm.data.utils import get_dataset_type_ids_map, unpack_data
from internlm.model.embedding import Embedding1D
from internlm.model.linear import (
    BaseScaleColumnParallelLinear,
    ColumnParallelLinear,
    FeedForward,
    ISPLinear,
    RewardModelLinear,
    RowParallelLinear,
    ScaleColumnParallelLinear,
)
from internlm.model.metrics import SchedulerMetricHook
from internlm.model.moe import MoE
from internlm.model.multi_head_attention import MHA
from internlm.model.utils import is_moe_param, try_import_RMSNorm
from internlm.monitor import send_heartbeat, set_env_var
from internlm.monitor.monitor import monitor_manager as mm
from internlm.solver.beta2_scheduler import Beta2Scheduler
from internlm.solver.lr_scheduler import FineTuneCosineAnnealingWarmupLR
from internlm.solver.optimizer import FSDPadaptOptimizer, HybridZeroOptimizer
from internlm.solver.optimizer.utils import ParamBcastSyncHandler
from internlm.train.utils import create_param_groups
<<<<<<< HEAD
from internlm.utils.common import DummyProfile, get_current_device, launch_time
=======
from internlm.utils.common import (
    DummyProfile,
    SchedulerHook,
    get_current_device,
    launch_time,
)
>>>>>>> 83517ca3
from internlm.utils.logger import get_logger
from internlm.utils.megatron_timers import megatron_timer as timer
from internlm.utils.parallel import (
    is_replica_zero_parallel_parameter,
    is_tensor_data_parallel_parameter,
    is_tensor_expert_data_parallel_parameter,
    is_tensor_zero_parallel_parameter,
    is_weight_zero_parallel_parameter,
    set_model_params_layer_name,
    sync_model_param,
    sync_model_replica_param_group,
)
from internlm.utils.registry import MODEL_INITIALIZER
from internlm.utils.timeout import llm_timeout

RMSNorm = try_import_RMSNorm()
logger = get_logger(__file__)


def set_fp32_attr_for_model(model: Union[nn.Module, nn.ModuleList]):
    if not isinstance(model, nn.ModuleList):
        model = [model]

    for _chunk in model:
        for _, module in _chunk.named_modules():
            if isinstance(module, (RMSNorm, nn.LayerNorm)) and gpc.config.get("use_fp32_norm", False):
                set_fp32_attr_to_module(module)


def set_parallel_attr_for_param_groups(model: Union[nn.Module, nn.ModuleList]):
    tp_mode = gpc.config.parallel["tensor"].get("mode", "mtp")

    def _check_module(module):
        # layer_norm
        if isinstance(module, (RMSNorm, nn.LayerNorm)):
            for param in module.parameters():
                setattr(param, IS_REPLICA_ZERO_PARALLEL, True)

        if isinstance(module, MoE):
            for param in module.moe_layer.gate.parameters():
                setattr(param, IS_REPLICA_ZERO_PARALLEL, True)

        # embedding and head
        if isinstance(module, (Embedding1D, ParallelGPT2Embeddings, BaseScaleColumnParallelLinear)):
            for param in module.parameters():
                if gpc.is_initialized(ParallelMode.TENSOR) and tp_mode == "isp":
                    setattr(param, IS_TENSOR_DATA_PARALLEL, True)
                elif gpc.is_initialized(ParallelMode.TENSOR) and tp_mode != "isp":
                    setattr(param, IS_TENSOR_ZERO_PARALLEL, True)

        # for linear module
        if isinstance(module, (ColumnParallelLinear, RowParallelLinear)):
            for param in module.parameters():
                if gpc.is_initialized(ParallelMode.EXPERT_DATA) and is_moe_param(param):
                    # module should be MoE experts's linear
                    setattr(param, IS_TENSOR_EXPERT_DATA_PARALLEL, True)
                elif not is_moe_param(param) and gpc.is_initialized(ParallelMode.TENSOR) and tp_mode != "isp":
                    setattr(param, IS_TENSOR_ZERO_PARALLEL, True)
                elif not is_moe_param(param) and gpc.is_initialized(ParallelMode.WEIGHT) and tp_mode == "isp":
                    setattr(param, IS_WEIGHT_ZERO_PARALLEL, True)

    if not isinstance(model, nn.ModuleList):
        model = [model]

    for _chunk in model:
        if isinstance(_chunk, NaiveAMPModel):
            _chunk = _chunk.model

        # set param parallel attribute
        for name, module in _chunk.named_modules():
            _check_module(module)

        for name, param in _chunk.named_parameters():
            assert (
                is_replica_zero_parallel_parameter(param)
                or is_tensor_data_parallel_parameter(param)
                or is_tensor_zero_parallel_parameter(param)
                or is_weight_zero_parallel_parameter(param)
                or is_tensor_expert_data_parallel_parameter(param)
            ), f"parameter with name:{name} has no parallel attribution."


@llm_timeout(func_name="initialize_model")
def initialize_model(pre_process_func: Optional[Callable] = None, post_process_func: Optional[Callable] = None):
    """
    Initialize model with Automatic Mixed Precision.

    Returns:
        torch.nn.Module:
            The neural network model to be trained or evaluated.
    """
    if pre_process_func:
        pre_process_output = pre_process_func()
    model = MODEL_INITIALIZER.get_module(module_name=gpc.config.model_type)(**(gpc.config.model))
    if post_process_func:
        post_process_func(pre_process_output)

    # should be set before NaiveAMPModel
    set_fp32_attr_for_model(model)

    if isinstance(model, nn.ModuleList):
        model = nn.ModuleList(
            [
                NaiveAMPModel(
                    model=_m,
                    output_to_fp32=False,  # manually controlled by interleaved pipleline scheduler
                    dtype=gpc.config.model.get("dtype", torch.half),
                    sync_buffer=False,
                )
                for _m in model
            ]
        )
    else:
        model = NaiveAMPModel(
            model=model,
            output_to_fp32=gpc.is_no_pp_or_last_stage(),
            dtype=gpc.config.model.get("dtype", torch.half),
            sync_buffer=False,
        )

    set_parallel_attr_for_param_groups(model)

    # This sync is very important, cause the model weights kept in optimizer are copied
    # from the origin parameters in the memory, so we should make sure the dp sync
    # does not influence the model weights in optimizer be different with the origin parameters.
    sync_model_param(model)

    # This function is needed to make sure parameters that are not splitted by tensor parallelism are
    # the same across tensor parallelism.
    sync_model_replica_param_group(model)

    # Change random state mode to ParallelMode.DATA after model is built, guaranteeing the random
    # state in the same dp group are all the same.
    random_mode = (
        ParallelMode.WEIGHT_DATA if gpc.config.parallel["tensor"].get("mode", "mtp") == "isp" else ParallelMode.DATA
    )
    set_mode(random_mode)

    # if fsdp enabled, wrap the model
    model = wrap_FSDP_model(model)

    if gpc.config.parallel["tensor"].get("mode", "mtp") != "isp":
        isp_communicator = None
    else:
        isp_communicator = ISPCommunicator(
            model,
            ISPCommModelConfig(
                gpc.config.model.hidden_size,
                gpc.config.model.mlp_ratio,
                gpc.config.model.dtype,
                get_current_device(),
                ["Wqkv", "out_proj", "w1", "w2", "w3"],
            ),
            gpc.config.parallel.weight.overlap,
            gpc.config.model.checkpoint,
            gpc.config.parallel.weight.memory_pool,
            gpc.get_group(ParallelMode.WEIGHT),
        )
        # register communicator for isp linear.
        ISPLinear.register_communicator(isp_communicator)

    return model, isp_communicator


def wrap_FSDP_model(model: Union[nn.Module, nn.ModuleList]):
    if gpc.config.parallel.zero1.fsdp:
        # set wrap_policy for fsdp wrap
        transformer_wrap_policy = functools.partial(
            transformer_auto_wrap_policy,
            transformer_layer_cls={
                Embedding1D,
                ParallelGPT2Embeddings,
                MHA,
                RMSNorm,
                FeedForward,
                ParallelFusedMLP,
                RewardModelLinear,
                ScaleColumnParallelLinear,
            },
        )

        # wrap the model
        grp = gpc.get_group(ParallelMode.ZERO1)
        model = FSDP(  # pylint: disable=unexpected-keyword-arg
            module=model,
            process_group=grp,
            sharding_strategy=ShardingStrategy.FULL_SHARD,
            auto_wrap_policy=transformer_wrap_policy,
            forward_prefetch=True,
            backward_prefetch=BackwardPrefetch.BACKWARD_PRE,
            limit_all_gathers=True,
            use_orig_params=True,
        )

    return model


@llm_timeout(func_name="initialize_optimizer")
def initialize_optimizer(model: Union[nn.Module, nn.ModuleList], isp_communicator: ISPCommunicator = None):
    """
    Initialize optimizer.

    Args:
        model (:class:`torch.nn.Module`): Your model instance to be trained or evaluated.

    Returns:
        A tuple of (optimizer, beta2_scheduler, lr_scheduler).
    """
    grad_profiling_config = gpc.config.get("grad_profiling", {})
    if (
        grad_profiling_config.get("grad_norm_profiling", False)
        or grad_profiling_config.get("zero_grad_profiling", False)
        or grad_profiling_config.get("vocab_grad_norm_profiling", False)
    ):
        # set the layer name as an attribute of the model parameters
        set_model_params_layer_name(model)

    if gpc.config.hybrid_zero_optimizer.overlap_sync_param:
        param_bcast_sync_handler = ParamBcastSyncHandler(model)
    else:
        param_bcast_sync_handler = None

    adam_cfg = gpc.config.adam
    params = create_param_groups(model, adam_cfg.weight_decay)
    naive_optimizer = torch.optim.AdamW(
        params=params,
        lr=adam_cfg.lr,
        betas=(adam_cfg.adam_beta1, adam_cfg.adam_beta2),
        eps=adam_cfg.adam_eps,
    )

    if not gpc.config.parallel.zero1.fsdp:
        optimizer = HybridZeroOptimizer(
            naive_optimizer,
            grad_scal_cfg=gpc.config.grad_scaler,
            zero_cfg=gpc.config.hybrid_zero_optimizer,
            param_bcast_sync_handler=param_bcast_sync_handler,
            isp_communicator=isp_communicator,
        )
    else:
        optimizer = FSDPadaptOptimizer(
            naive_optimizer,
            grad_scal_cfg=gpc.config.grad_scaler,
            zero_cfg=gpc.config.hybrid_zero_optimizer,
        )

    beta2_scheduler = Beta2Scheduler(optimizer=naive_optimizer, **gpc.config.beta2_scheduler)

    lr_scheduler = FineTuneCosineAnnealingWarmupLR(optimizer, **gpc.config.lr_scheduler)

    return optimizer, beta2_scheduler, lr_scheduler


def get_scheduler_hooks(metric, zero_optim, isp_communicator) -> List[SchedulerHook]:
    scheduler_hooks: List[SchedulerHook] = []

    if metric is not None:
        scheduler_hooks.append(
            SchedulerMetricHook(
                metric=metric,
                skip=(
                    gpc.is_using_parallel_mode(ParallelMode.PIPELINE)
                    and hasattr(gpc.config.model, "num_chunks")
                    and gpc.config.model.num_chunks > 1
                    and gpc.config.parallel["pipeline"].get("interleaved_overlap", False)
                ),
            ),
        )

    if isp_communicator is not None and gpc.config.parallel["weight"].get("overlap", False):
        scheduler_hooks.append(ISPCommunicatorSchedulerHook(isp_communicator, zero_optim))

    return scheduler_hooks


@llm_timeout(func_name="get_train_data_loader")
def get_train_data_loader(num_worker: int = 0, dataset_generate_func: Optional[Callable] = None):
    """
    Generate and return the training data loader.

    Args:
        num_worker (:class:`int`): number of subprocesses used for dataloader.
        dataset_generate_func (:class:`Callable`, optional): generate function for dataset.

    Returns:
        A tuple of (train_dl, dataset_types).
    """

    # Get the dataset types
    data_cfg = gpc.config.data
    train_folder = data_cfg.train_folder
    dataset_types = list(get_dataset_type_ids_map(train_folder).keys())

    if dataset_generate_func is not None:
        train_ds, train_sampler, train_collate_fn = dataset_generate_func()
    else:
        if train_folder is None:
            dataset_types = ["en", "cn", "code"]
            train_ds = RandomDataset(num_samples=1000000, max_len=data_cfg.seq_len)
            if data_cfg.pack_sample_into_one:
                train_ds = PackedDatasetWithoutCuSeqlen(
                    train_ds, max_length_per_sample=data_cfg.seq_len, packed_length=data_cfg.packed_length
                )
            else:
                train_ds = PackedDataset(
                    train_ds, max_length_per_sample=data_cfg.seq_len, packed_length=data_cfg.packed_length
                )
        else:
            train_ds = get_packed_dataset_without_short_length(
                folder=data_cfg.train_folder,
                packed_length=data_cfg.packed_length,
                max_length_per_sample=data_cfg.seq_len,
                show_progress=dist.get_rank() == 0,
                min_length=data_cfg.min_length,
                min_length_dict=data_cfg.get("min_length_dict", {}),
                pack_into_one_sample=data_cfg.pack_sample_into_one,
            )
        train_sampler = StaticBatchSampler(
            train_ds.datasets if isinstance(train_ds, ConcatDataset) else [train_ds],
            batch_size=data_cfg.micro_num,
            rampup_batch_size=data_cfg.rampup_batch_size,
            micro_bsz=data_cfg.micro_bsz,
            seed=1024,
            drop_last=True,
            data_rank=gpc.get_local_rank(ParallelMode.DATA),
            data_world_size=gpc.get_world_size(ParallelMode.DATA),
        )
        train_collate_fn = partial(packed_collate_fn, packed_length=data_cfg.packed_length)

    # Create the training data loader
    train_dl = DataLoader(
        dataset=train_ds,
        batch_sampler=train_sampler,
        num_workers=num_worker,
        pin_memory=True,
        collate_fn=train_collate_fn,
        persistent_workers=num_worker > 0,
    )

    return train_dl, dataset_types


@llm_timeout(func_name="get_validation_data_loader")
def get_validation_data_loader(
    num_worker: int = 0, dataset_generate_func: Callable = None, val_collate_fn=None, dataloader_func=None
):
    """Generate and return the validation data loader."""

    data_cfg = gpc.config.data

    if not data_cfg.valid_folder:
        val_ds = RandomDataset(num_samples=gpc.get_world_size(ParallelMode.DATA) * 500, max_len=data_cfg.seq_len)
    else:
        if dataset_generate_func is not None:
            assert val_collate_fn and dataloader_func is not None
            val_ds = dataset_generate_func()
        else:
            val_ds = get_dataset_dict(folder=data_cfg.valid_folder, split="")

    if not isinstance(val_ds, dict):
        val_ds = {"val": val_ds}

    if val_collate_fn is None or not data_cfg.valid_folder:
        val_collate_fn = partial(jsonl_ds_collate_fn, max_length_per_sample=data_cfg.seq_len)

    val_dls = {}
    for val_name, ds in val_ds.items():
        if dataloader_func and data_cfg.valid_folder is not None:
            val_dls[val_name] = dataloader_func(dataset=ds, collate_fn=val_collate_fn)
            if gpc.is_rank_for_log():
                logger.info(
                    f"load validation dataset {val_name} with valid batch size {str(data_cfg.valid_micro_num)} and "
                    f"{ds.size} Byte samples."
                )
        else:
            # making the batch_size of validate larger can speed up the evaluation, but it should not be too large,
            # otherwise too much data may be dropped
            batch_size = min(
                data_cfg.valid_micro_num * data_cfg.micro_bsz, len(ds) // gpc.get_world_size(ParallelMode.DATA)
            )
            batch_size = batch_size // data_cfg.micro_bsz * data_cfg.micro_bsz

            if batch_size == 0 and gpc.is_rank_for_log():
                logger.info(f"skip validate {val_name}.")
                continue

            val_dls[val_name] = get_dpsampler_dataloader(
                ds,
                shuffle=False,
                num_workers=num_worker,
                batch_size=batch_size,
                collate_fn=val_collate_fn,
                drop_last=True,
            )  # drop_last=True, otherwise it may cause problems in the last batch

            if gpc.is_rank_for_log():
                logger.info(
                    f"load validation dataset {val_name} with valid batch size {str(batch_size)} and "
                    f"samples {str(len(val_dls[val_name]))}."
                )

    return val_dls


@llm_timeout(func_name="load_new_batch")
def load_new_batch(train_dl: DataLoader, train_iter: Iterable, train_state: TrainState):
    """
    Load and return the new batch data based on training data loader.

    Args:
        train_dl (torch.utils.data.DataLoader): Dataloader for training.
        train_iter (Iterable): Data iterator from which get a batch of data, obtained by calling iter(dataloader).
        train_state (TrainState): Current training state.

    Returns: A batch data and the updated train_iter.
    """

    timer("batch-gen").start()
    try:
        batch = next(train_iter)  # structure is ({'input_ids': Tensor, 'cu_seqlens': Tensor}, Tensor)
        if hasattr(train_state, "batch_sampler_iter"):
            next(train_state.batch_sampler_iter)
    except StopIteration:
        train_iter = iter(train_dl)
        batch = next(train_iter)
        train_state.num_consumed_samples_in_epoch = 0
        if hasattr(train_state, "batch_sampler"):
            train_state.batch_sampler_iter = iter(train_state.batch_sampler)
            next(train_state.batch_sampler_iter)
    timer("batch-gen").stop()

    if batch[0].get("type_ids", None) is not None:
        # if use_flash_attn is False, we need to unpack type_ids
        if not gpc.config.model.use_flash_attn:
            batch[0]["type_ids"] = unpack_data(batch[0]["type_ids"], batch[0]["cu_seqlens"], is_type_ids=True)

    return batch, train_iter


def initialize_llm_profile(profiling: bool = False, start_time: str = None):
    """Initialize and return the profiler context manager instance."""

    if profiling and gpc.get_local_rank(ParallelMode.DATA) == 0 and gpc.get_local_rank(ParallelMode.TENSOR) == 0:
        llm_profile = torch.profiler.profile
        logger.info(f"Do profiling in rank {gpc.get_global_rank()}!")
    else:
        llm_profile = DummyProfile

    return llm_profile(
        activities=[torch.profiler.ProfilerActivity.CPU, torch.profiler.ProfilerActivity.CUDA],
        schedule=torch.profiler.schedule(skip_first=5, wait=1, warmup=1, active=1, repeat=1),
        on_trace_ready=torch.profiler.tensorboard_trace_handler(
            f"RUN/{gpc.config.JOB_NAME}/{start_time}/traces/rank{gpc.get_global_rank()}_"
            + f"dp{gpc.get_local_rank(ParallelMode.DATA)}_"
            + f"wp{gpc.get_local_rank(ParallelMode.WEIGHT)}_"
            + f"tp{gpc.get_local_rank(ParallelMode.TENSOR)}",
        ),
        with_stack=True,
        with_modules=True,
        profile_memory=True,
    )


tgs_list = []
tflops_list = []
tflops_list_2 = []
loss_list = []


@llm_timeout(func_name="record_current_batch_training_metrics")
def record_current_batch_training_metrics(
    get_tflops_func,
    get_tflops_func_2,
    logger,
    writer,
    success_update,
    batch_count,
    batch,
    train_state,
    optimizer,
    beta2_scheduler,
    trainer,
    start_time,
    loss,
    moe_loss,
    grad_norm,
    metric,
    update_panel,
):
    """
    Print some training metrics of current batch.
    """

    set_env_var(key="LAST_ACTIVE_TIMESTAMP", value=int(time.time()))

    timer.store_last_timers()
    if success_update in (0, True):
        train_state.num_consumed_tokens += batch[1].nelement() * gpc.get_world_size(ParallelMode.DATA)
    if gpc.is_no_pp_or_last_stage():
        acc_perplex = metric.get_metric()

    if success_update and gpc.is_rank_for_log():
        lr = optimizer.param_groups[0]["lr"]
        if hasattr(trainer.engine.optimizer, "grad_scaler"):
            scaler = trainer.engine.optimizer.grad_scaler._scale.item()
        elif hasattr(trainer.engine.optimizer.optim, "grad_scaler"):
            scaler = trainer.engine.optimizer.optim.grad_scaler._scale.item()

        num_tokens_in_batch = batch[1].nelement()
        num_samples_in_batch = sum([len(b) - 1 for b in batch[0]["cu_seqlens"]])
        max_length_in_batch = max([(b[1:] - b[:-1]).max().item() for b in batch[0]["cu_seqlens"]])
        max_samples_in_batch = max([len(b) - 1 for b in batch[0]["cu_seqlens"]])
        min_samples_in_batch = min([len(b) - 1 for b in batch[0]["cu_seqlens"]])
        time_cost = time.time() - start_time
        tk_per_gpu = round(
            num_tokens_in_batch * gpc.get_world_size(ParallelMode.DATA) / gpc.get_world_size(ParallelMode.GLOBAL),
            4,
        )
        tgs_statistic = train_state.tgs_statistic
        tgs_statistic["sum_step"] += 1
        tgs_statistic["sum_tg"] += tk_per_gpu
        tgs_statistic["sum_time"] += time_cost
        tgs_statistic["sum_last_tg_10"] += tk_per_gpu
        tgs_statistic["sum_last_time_10"] += time_cost
        tgs_statistic["sum_last_tg_50"] += tk_per_gpu
        tgs_statistic["sum_last_time_50"] += time_cost
        tgs_statistic["SMA_tg_50"] += tk_per_gpu
        tgs_statistic["SMA_time_50"] += time_cost
        tgs_statistic["SMA_tg_50_list"].append(tk_per_gpu)
        tgs_statistic["SMA_time_50_list"].append(time_cost)
        if tgs_statistic["sum_step"] > 50:
            tgs_statistic["SMA_tg_50"] -= tgs_statistic["SMA_tg_50_list"][0]
            tgs_statistic["SMA_time_50"] -= tgs_statistic["SMA_time_50_list"][0]
            tgs_statistic["SMA_tg_50_list"].popleft()
            tgs_statistic["SMA_time_50_list"].popleft()

        last_tgs_1 = round(tk_per_gpu / time_cost, 2)
        tgs_statistic["sum_tgs"] += last_tgs_1

        if tgs_statistic["sum_step"] % 10 == 0:
            tgs_statistic["last_tgs_10"] = round(tgs_statistic["sum_last_tg_10"] / tgs_statistic["sum_last_time_10"], 2)
            tgs_statistic["sum_last_tg_10"] = 0
            tgs_statistic["sum_last_time_10"] = 0

        if tgs_statistic["sum_step"] % 50 == 0:
            tgs_statistic["last_tgs_50"] = round(tgs_statistic["sum_last_tg_50"] / tgs_statistic["sum_last_time_50"], 2)
            tgs_statistic["sum_last_tg_50"] = 0
            tgs_statistic["sum_last_time_50"] = 0

        last_tgs_10 = tgs_statistic["last_tgs_10"]
        last_tgs_50 = tgs_statistic["last_tgs_50"]

        tgs_all = round(tgs_statistic["sum_tg"] / tgs_statistic["sum_time"], 2)
        tgs_avg = round(tgs_statistic["sum_tgs"] / tgs_statistic["sum_step"], 2)
        tgs_SMA = round(tgs_statistic["SMA_tg_50"] / tgs_statistic["SMA_time_50"], 2)

        tflops = get_tflops_func((time.time() - start_time))
        tflops_2 = get_tflops_func_2((time.time() - start_time))

        tgs_origin = round(
            num_tokens_in_batch
            * gpc.get_world_size(ParallelMode.DATA)
            / gpc.get_world_size(ParallelMode.GLOBAL)
            / (time.time() - start_time),
            2,
        )

        infos = {
            "tflops": tflops,
            "tflops2": tflops_2,
            "step": batch_count,
            "loss": loss.item() - moe_loss.item() if moe_loss is not None else loss.item(),
            "tgs (tokens/gpu/second)": tgs_origin,
            "tgs/last_tgs_1": last_tgs_1,
            "tgs/tgs_all": tgs_all,
            "tgs/tgs_avg": tgs_avg,
            "tgs/tgs_SMA": tgs_SMA,
            "tgs/last_tgs_10": last_tgs_10,
            "tgs/last_tgs_50": last_tgs_50,
            "lr": lr,
            "loss_scale": scaler,
            "grad_norm": grad_norm,
        }
        if moe_loss is not None:
            infos["moe_loss"] = moe_loss.item()

        infos["micro_num"] = len(batch[1])
        infos["num_consumed_tokens"] = train_state.num_consumed_tokens
        infos["inf_nan_skip_batches"] = train_state.inf_nan_skip_batches
        infos["num_samples_in_batch"] = num_samples_in_batch  # the number of batches which have the most samples
        infos["largest_length"] = max_length_in_batch  # the longest input
        infos["largest_batch"] = max_samples_in_batch  # the batch with the most samples
        infos["smallest_batch"] = min_samples_in_batch
        infos["adam_beta2"] = beta2_scheduler.get_beta2()

        fwd_bwd_time = round(timer("fwd-bwd").elapsed(), 2)
        infos["fwd_bwd_time"] = fwd_bwd_time

        for key, value in acc_perplex.items():
            infos[key] = value

        grad_profiling_config = gpc.config.get("grad_profiling", {})
        interval_steps = grad_profiling_config.get("interval_steps", 1)
        if batch_count % interval_steps == 0:
            layer_metrics = [metric for metric in ["layer_grad_norm", "layer_zero_grad"] if metric in grad_norm]
            param_metrics = [metric for metric in ["param_grad_norm", "param_zero_grad"] if metric in grad_norm]
            layer_names = grad_profiling_config.get("layers", [])
            for metric_name in layer_metrics:
                metric = grad_norm.get(metric_name)
                for group_name, layer_group in metric.items():
                    title = f"{metric_name}/{group_name}"
                    metrics = {k: v for k, v in layer_group.items() if not layer_names or k in layer_names}
                    if metrics:
                        writer.add_scalars(key=title, value=metrics, step=train_state.step_count)
                del grad_norm[metric_name]
            for metric_name in param_metrics:
                metric = grad_norm.get(metric_name)
                for group_name, layer_group in metric.items():
                    for param_name, param_group in layer_group.items():
                        title = f"{param_name}/{group_name}_{metric_name}"
                        metrics = {k: v for k, v in param_group.items() if not layer_names or k in layer_names}
                        if metrics:
                            writer.add_scalars(key=title, value=metrics, step=train_state.step_count)
                del grad_norm[metric_name]
            if grad_profiling_config.get("vocab_grad_norm_profiling", False):
                local_save_path = f"RUN/{gpc.config.JOB_NAME}/{launch_time()}/grad_norm"
                os.makedirs(local_save_path, exist_ok=True)
                local_save_file = f"{local_save_path}/vocab_grad_norm.pt"
                vocab_grad_norms = grad_norm.get("vocab_grad_norm")
                if vocab_grad_norms:
                    try:
                        with open(local_save_file, "ab+") as vocab_f:
                            pickle.dump((train_state.step_count, vocab_grad_norms), vocab_f)
                    except IOError as e:
                        logger.warning(f"Error saving vocab_grad_norm: {e}")
                del grad_norm["vocab_grad_norm"]

        line = ""
        for key, value in infos.items():
            line += f"{key}={value} "
            if isinstance(value, dict):
                writer.add_scalars(key=key, value=value, step=train_state.step_count)
            else:
                writer.add_scalar(key=key, value=value, step=train_state.step_count)

        if gpc.config.monitor.alert.get("light_monitor_address", None) and batch_count % 50 == 0:
            send_heartbeat("train_metrics", infos)

        if update_panel:
            # metrics shown with dashboard panels
            panel_metrics = {
                "step": batch_count,
                "lr": lr,
                "num_consumed_tokens": train_state.num_consumed_tokens,
                "loss": loss.item() - moe_loss.item() if moe_loss is not None else loss.item(),
                "flops": tflops,
                "tgs": last_tgs_1,
                "acc": acc_perplex["acc"],
                "perplexity": acc_perplex["perplexity"],
                "fwd_bwd_time": fwd_bwd_time,
            }
            if moe_loss is not None:
                panel_metrics["moe_loss"] = moe_loss.item()
            for norm_key, norm_value in grad_norm.items():
                panel_metrics[norm_key] = norm_value

            logger.info(
                "{line}",
                line=line,
                extra=panel_metrics,
            )
        else:
            logger.info(line)

        # if loss spike occurs, send alert info to feishu
        mm.monitor_loss_spike(
            alert_address=gpc.config.monitor.alert.feishu_alert_address,
            step_count=batch_count,
            cur_step_loss=loss.item(),
        )

        loss_list.append(loss.item())
        if batch_count >= 5:
            tgs_list.append(tgs_origin)
            tflops_list.append(tflops)
            tflops_list_2.append(tflops_2)
        if batch_count == gpc.config.data.total_steps - 1:
            print(tgs_list, flush=True)
            if len(tgs_list) <= 0:
                return
            avg_tgs = sum(tgs_list) / len(tgs_list)
            for tgs in tgs_list.copy():
                if abs(tgs - avg_tgs) > 400:
                    tgs_list.remove(tgs)
            print(f"avg_tgs: {sum(tgs_list)/len(tgs_list)}", flush=True)

            print(tflops_list, flush=True)
            avg_tflops = sum(tflops_list) / len(tflops_list)
            for tf in tflops_list.copy():
                if abs(tf - avg_tflops) > 10:
                    tflops_list.remove(tf)
            print(f"avg_tflops: {sum(tflops_list)/len(tflops_list)}", flush=True)

            print(tflops_list_2, flush=True)
            avg_tflops_2 = sum(tflops_list_2) / len(tflops_list_2)
            for tf in tflops_list_2.copy():
                if abs(tf - avg_tflops_2) > 10:
                    tflops_list_2.remove(tf)
            print(f"avg_tflops_2: {sum(tflops_list_2)/len(tflops_list_2)}", flush=True)

            print("loss: ", loss_list, flush=True)<|MERGE_RESOLUTION|>--- conflicted
+++ resolved
@@ -69,16 +69,12 @@
 from internlm.solver.optimizer import FSDPadaptOptimizer, HybridZeroOptimizer
 from internlm.solver.optimizer.utils import ParamBcastSyncHandler
 from internlm.train.utils import create_param_groups
-<<<<<<< HEAD
-from internlm.utils.common import DummyProfile, get_current_device, launch_time
-=======
 from internlm.utils.common import (
     DummyProfile,
     SchedulerHook,
     get_current_device,
     launch_time,
 )
->>>>>>> 83517ca3
 from internlm.utils.logger import get_logger
 from internlm.utils.megatron_timers import megatron_timer as timer
 from internlm.utils.parallel import (
