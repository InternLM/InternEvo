#!/usr/bin/env python
# -*- encoding: utf-8 -*-

import functools
import time
from functools import partial
from typing import Callable, Iterable, Union

import torch
import torch.distributed as dist
from flash_attn.modules.embedding import ParallelGPT2Embeddings
from flash_attn.modules.mlp import ParallelFusedMLP
from torch import nn
from torch.distributed.fsdp import FullyShardedDataParallel as FSDP
from torch.distributed.fsdp.fully_sharded_data_parallel import (
    BackwardPrefetch,
    ShardingStrategy,
)
from torch.distributed.fsdp.wrap import transformer_auto_wrap_policy
from torch.utils.data import ConcatDataset, DataLoader

from internlm.core.context import ParallelMode
from internlm.core.context import global_context as gpc
from internlm.core.context.random import set_mode
from internlm.core.naive_amp import NaiveAMPModel
from internlm.core.trainer import TrainState
from internlm.data.batch_sampler import StaticBatchSampler, get_dpsampler_dataloader
from internlm.data.collaters import jsonl_ds_collate_fn, packed_collate_fn
from internlm.data.dataset import get_dataset_dict
from internlm.data.dummy_dataset import RandomDataset
from internlm.data.packed_dataset import (
    PackedDataset,
    PackedDatasetWithoutCuSeqlen,
    get_packed_dataset_without_short_length,
)
from internlm.data.utils import DATASET_TYPE_IDS_MAP, unpack_data
from internlm.model.embedding import Embedding1D
from internlm.model.linear import (
    CoarseGrainedFSTPAllGatherSyncHandler,
    FeedForward,
    RewardModelLinear,
    ScaleColumnParallelLinear,
)
from internlm.model.multi_head_attention import MHA
from internlm.model.utils import try_import_RMSNorm
from internlm.monitor import send_heartbeat, set_env_var
from internlm.monitor.monitor import monitor_manager as mm
from internlm.solver.beta2_scheduler import Beta2Scheduler
from internlm.solver.lr_scheduler import FineTuneCosineAnnealingWarmupLR
from internlm.solver.optimizer import FSDPadaptOptimizer, HybridZeroOptimizer
from internlm.solver.optimizer.utils import ParamBcastSyncHandler
from internlm.train.utils import create_param_groups
from internlm.utils.common import DummyProfile, get_current_device
from internlm.utils.logger import get_logger
from internlm.utils.megatron_timers import megatron_timer as timer
from internlm.utils.parallel import sync_model_param, sync_model_param_within_tp
from internlm.utils.registry import MODEL_INITIALIZER
from internlm.utils.timeout import llm_timeout

RMSNorm = try_import_RMSNorm()
logger = get_logger(__file__)


@llm_timeout(func_name="initialize_model")
def initialize_model():
    """
    Initialize model with Automatic Mixed Precision.

    Returns:
        torch.nn.Module:
            The neural network model to be trained or evaluated.
    """

    model = MODEL_INITIALIZER.get_module(module_name=gpc.config.model_type)(**(gpc.config.model))
    if isinstance(model, nn.ModuleList):
        model = nn.ModuleList(
            [
                NaiveAMPModel(
                    model=_m,
                    output_to_fp32=False,  # manually controlled by interleaved pipleline scheduler
                    dtype=gpc.config.model.get("dtype", torch.half),
                    sync_buffer=False,
                )
                for _m in model
            ]
        )
    else:
        model = NaiveAMPModel(
            model=model,
            output_to_fp32=gpc.is_no_pp_or_last_stage(),
            dtype=gpc.config.model.get("dtype", torch.half),
            sync_buffer=False,
        )

    # This sync is very important, cause the model weights kept in optimizer are copied
    # from the origin parameters in the memory, so we should make sure the dp sync
    # does not influence the model weights in optimizer be different with the origin parameters.
    sync_model_param(model)

    # This function is needed to make sure parameters that are not splitted by tensor parallelism are
    # the same across tensor parallelism.
    sync_model_param_within_tp(model)

    # Change random state mode to ParallelMode.DATA after model is built, guaranteeing the random
    # state in the same dp group are all the same.
    set_mode(ParallelMode.DATA)

    # if fsdp enabled, wrap the model
    model = wrap_FSDP_model(model)

    gpc.config.fstp_handler = None

<<<<<<< HEAD
    if gpc.config.parallel["tensor"]["sp"] == "intern" and gpc.config.parallel["tensor"]["intern_overlap"] == True:
=======
    if gpc.config.parallel["tensor"]["sp"] == "intern" and gpc.config.parallel["tensor"]["intern_overlap"] is True:
>>>>>>> f22e5b3b
        handler = CoarseGrainedFSTPAllGatherSyncHandler(model, gpc.get_group(ParallelMode.TENSOR))
        handler._register_sync_parameters_hook()
        gpc.config.fstp_handler = handler

        # allocate memory pool
        block_memory = {}  # containing two groups of block weight
        hidden_size = gpc.config.HIDDEN_SIZE
        mlp_ratio = gpc.config.MLP_RATIO
        mlp_hidden_size = int(hidden_size * mlp_ratio)
        mlp_hidden_size = 256 * ((mlp_hidden_size + 256 - 1) // 256)
        world_size = gpc.get_world_size(ParallelMode.TENSOR)
        size_key = [
            (3 * hidden_size // world_size, hidden_size),
            (mlp_hidden_size // world_size, hidden_size),
            (hidden_size // world_size, mlp_hidden_size),
            (hidden_size // world_size, hidden_size),
        ]
        module_name = ["Wqkv", "out_proj", "w1", "w2", "w3"]
        for i in range(2):
            weight = {}
            for name in module_name:
                if name == "Wqkv":
                    weight[name] = torch.zeros(
                        (3 * hidden_size, hidden_size),
                        dtype=gpc.config.model.get("dtype", torch.half),
                        device=get_current_device(),
                    ).contiguous()
                elif name == "out_proj":
                    weight[name] = torch.zeros(
                        (hidden_size, hidden_size),
                        dtype=gpc.config.model.get("dtype", torch.half),
                        device=get_current_device(),
                    ).contiguous()
                elif name == "w1" or name == "w2":
                    weight[name] = torch.zeros(
                        (mlp_hidden_size, hidden_size),
                        dtype=gpc.config.model.get("dtype", torch.half),
                        device=get_current_device(),
                    ).contiguous()
                else:
                    weight[name] = torch.zeros(
                        (hidden_size, mlp_hidden_size),
                        dtype=gpc.config.model.get("dtype", torch.half),
                        device=get_current_device(),
                    ).contiguous()
            block_memory[i] = weight
        reduce_scatter_memory = {}
        for key in size_key:
            reduce_scatter_memory[key] = {"data": [], "used": []}

        gpc.config.block_memory = block_memory
        gpc.config.reduce_scatter_memory = reduce_scatter_memory

    return model


def wrap_FSDP_model(model: Union[nn.Module, nn.ModuleList]):
    if gpc.config.parallel.zero1.fsdp:
        # set wrap_policy for fsdp wrap
        transformer_wrap_policy = functools.partial(
            transformer_auto_wrap_policy,
            transformer_layer_cls={
                Embedding1D,
                ParallelGPT2Embeddings,
                MHA,
                RMSNorm,
                FeedForward,
                ParallelFusedMLP,
                RewardModelLinear,
                ScaleColumnParallelLinear,
            },
        )

        # wrap the model
        grp = gpc.get_group(ParallelMode.ZERO1)
        model = FSDP(
            module=model,
            process_group=grp,
            sharding_strategy=ShardingStrategy.FULL_SHARD,
            auto_wrap_policy=transformer_wrap_policy,
            forward_prefetch=True,
            backward_prefetch=BackwardPrefetch.BACKWARD_PRE,
            limit_all_gathers=True,
            use_orig_params=True,
        )

    return model


@llm_timeout(func_name="initialize_optimizer")
def initialize_optimizer(model: Union[nn.Module, nn.ModuleList]):
    """
    Initialize optimizer.

    Args:
        model (:class:`torch.nn.Module`): Your model instance to be trained or evaluated.

    Returns:
        A tuple of (optimizer, beta2_scheduler, lr_scheduler).
    """
    if gpc.config.hybrid_zero_optimizer.overlap_sync_param:
        param_bcast_sync_handler = ParamBcastSyncHandler(model)
    else:
        param_bcast_sync_handler = None

    adam_cfg = gpc.config.adam
    params = create_param_groups(model, adam_cfg.weight_decay)
    naive_optimizer = torch.optim.AdamW(
        params=params,
        lr=adam_cfg.lr,
        betas=(adam_cfg.adam_beta1, adam_cfg.adam_beta2),
        eps=adam_cfg.adam_eps,
    )

    if not gpc.config.parallel.zero1.fsdp:
        optimizer = HybridZeroOptimizer(
            naive_optimizer,
            grad_scal_cfg=gpc.config.grad_scaler,
            zero_cfg=gpc.config.hybrid_zero_optimizer,
            param_bcast_sync_handler=param_bcast_sync_handler,
        )
    else:
        optimizer = FSDPadaptOptimizer(
            naive_optimizer,
            grad_scal_cfg=gpc.config.grad_scaler,
            zero_cfg=gpc.config.hybrid_zero_optimizer,
        )

    beta2_scheduler = Beta2Scheduler(optimizer=naive_optimizer, **gpc.config.beta2_scheduler)

    lr_scheduler = FineTuneCosineAnnealingWarmupLR(optimizer, **gpc.config.lr_scheduler)

    return optimizer, beta2_scheduler, lr_scheduler


@llm_timeout(func_name="get_train_data_loader")
def get_train_data_loader(
    num_worker: int = 0, dataset_generate_func: Callable = None, train_sampler=None, train_collate_fn=None
):
    """
    Generate and return the training data loader.

    Args:
        num_worker (:class:`int`): number of subprocesses used for dataloader.
        dataset_generate_func (:class:`Callable`, optional): generate function for dataset.
        train_sampler (:class:`torch.utils.data.sampler`, optional): dataset sampler for training dataloader.
        train_collate_fn (:class:`Callable`, optional): collate function for training dataloader.

    Returns:
        A tuple of (train_dl, dataset_types).
    """

    # Get the dataset types
    dataset_types = None
    dataset_types = list(DATASET_TYPE_IDS_MAP.keys())
    data_cfg = gpc.config.data

    # Get the sample weight dictionary
    train_folder = data_cfg.train_folder

    if not train_folder:
        train_ds = RandomDataset(num_samples=1000000, max_len=data_cfg.seq_len)
        if data_cfg.pack_sample_into_one:
            train_ds = PackedDatasetWithoutCuSeqlen(
                train_ds, max_length_per_sample=data_cfg.seq_len, packed_length=data_cfg.packed_length
            )
        else:
            train_ds = PackedDataset(
                train_ds, max_length_per_sample=data_cfg.seq_len, packed_length=data_cfg.packed_length
            )
    else:
        if dataset_generate_func is not None:
            train_ds = dataset_generate_func()
        else:
            train_ds = get_packed_dataset_without_short_length(
                folder=data_cfg.train_folder,
                packed_length=data_cfg.packed_length,
                max_length_per_sample=data_cfg.seq_len,
                show_progress=dist.get_rank() == 0,
                min_length=data_cfg.min_length,
                min_length_dict=data_cfg.get("min_length_dict", {}),
                pack_into_one_sample=data_cfg.pack_sample_into_one,
            )

    if dataset_generate_func is None or not train_folder:
        # partition already completed
        assert isinstance(train_ds, (PackedDataset, PackedDatasetWithoutCuSeqlen, ConcatDataset))
        # Create the training dataset sampler
        train_sampler = StaticBatchSampler(
            train_ds.datasets if isinstance(train_ds, ConcatDataset) else [train_ds],
            batch_size=data_cfg.micro_num,
            rampup_batch_size=data_cfg.rampup_batch_size,
            micro_bsz=data_cfg.micro_bsz,
            seed=1024,
            drop_last=True,
            data_rank=gpc.get_local_rank(ParallelMode.DATA),
            data_world_size=gpc.get_world_size(ParallelMode.DATA),
        )

    if dataset_generate_func is None or not train_folder:
        train_collate_fn = partial(packed_collate_fn, packed_length=data_cfg.packed_length)

    # Create the training data loader
    train_dl = DataLoader(
        dataset=train_ds,
        batch_sampler=train_sampler,
        num_workers=num_worker,
        pin_memory=True,
        collate_fn=train_collate_fn,
        persistent_workers=num_worker > 0,
    )

    return train_dl, dataset_types


@llm_timeout(func_name="get_validation_data_loader")
def get_validation_data_loader(
    num_worker: int = 0, dataset_generate_func: Callable = None, val_collate_fn=None, dataloader_func=None
):
    """Generate and return the validation data loader."""

    data_cfg = gpc.config.data

    if not data_cfg.valid_folder:
        val_ds = RandomDataset(num_samples=gpc.get_world_size(ParallelMode.DATA) * 500, max_len=data_cfg.seq_len)
    else:
        if dataset_generate_func is not None:
            assert val_collate_fn and dataloader_func is not None
            val_ds = dataset_generate_func()
        else:
            val_ds = get_dataset_dict(folder=data_cfg.valid_folder, split="")

    if not isinstance(val_ds, dict):
        val_ds = {"val": val_ds}

    if val_collate_fn is None or not data_cfg.valid_folder:
        val_collate_fn = partial(jsonl_ds_collate_fn, max_length_per_sample=data_cfg.seq_len)

    val_dls = {}
    for val_name, ds in val_ds.items():
        if dataloader_func and data_cfg.valid_folder is not None:
            val_dls[val_name] = dataloader_func(dataset=ds, collate_fn=val_collate_fn)
            if gpc.is_rank_for_log():
                logger.info(
                    f"load validation dataset {val_name} with valid batch size {str(data_cfg.valid_micro_num)} and "
                    f"{ds.size} Byte samples."
                )
        else:
            # making the batch_size of validate larger can speed up the evaluation, but it should not be too large,
            # otherwise too much data may be dropped
            batch_size = min(
                data_cfg.valid_micro_num * data_cfg.micro_bsz, len(ds) // gpc.get_world_size(ParallelMode.DATA)
            )
            batch_size = batch_size // data_cfg.micro_bsz * data_cfg.micro_bsz

            if batch_size == 0 and gpc.is_rank_for_log():
                logger.info(f"skip validate {val_name}.")
                continue

            val_dls[val_name] = get_dpsampler_dataloader(
                ds,
                shuffle=False,
                num_workers=num_worker,
                batch_size=batch_size,
                collate_fn=val_collate_fn,
                drop_last=True,
            )  # drop_last=True, otherwise it may cause problems in the last batch

            if gpc.is_rank_for_log():
                logger.info(
                    f"load validation dataset {val_name} with valid batch size {str(batch_size)} and "
                    f"samples {str(len(val_dls[val_name]))}."
                )

    return val_dls


@llm_timeout(func_name="load_new_batch")
def load_new_batch(train_dl: DataLoader, train_iter: Iterable, train_state: TrainState):
    """
    Load and return the new batch data based on training data loader.

    Args:
        train_dl (torch.utils.data.DataLoader): Dataloader for training.
        train_iter (Iterable): Data iterator from which get a batch of data, obtained by calling iter(dataloader).
        train_state (TrainState): Current training state.

    Returns: A batch data and the updated train_iter.
    """

    timer("batch-gen").start()
    try:
        batch = next(train_iter)  # structure is ({'input_ids': Tensor, 'cu_seqlens': Tensor}, Tensor)
        if hasattr(train_state, "batch_sampler_iter"):
            next(train_state.batch_sampler_iter)
    except StopIteration:
        train_iter = iter(train_dl)
        batch = next(train_iter)
        train_state.num_consumed_samples_in_epoch = 0
        if hasattr(train_state, "batch_sampler"):
            train_state.batch_sampler_iter = iter(train_state.batch_sampler)
            next(train_state.batch_sampler_iter)
    timer("batch-gen").stop()

    if batch[0].get("type_ids", None) is not None:
        # if use_flash_attn is False, we need to unpack type_ids
        if not gpc.config.model.use_flash_attn:
            batch[0]["type_ids"] = unpack_data(batch[0]["type_ids"], batch[0]["cu_seqlens"])

    return batch, train_iter


def initialize_llm_profile(profiling: bool = False, start_time: str = None):
    """Initialize and return the profiler context manager instance."""

    if profiling and gpc.get_local_rank(ParallelMode.DATA) == 0 and gpc.get_local_rank(ParallelMode.TENSOR) == 0:
        llm_profile = torch.profiler.profile
        logger.info(f"Do profiling in rank {gpc.get_global_rank()}!")
    else:
        llm_profile = DummyProfile

    return llm_profile(
        activities=[torch.profiler.ProfilerActivity.CPU, torch.profiler.ProfilerActivity.CUDA],
        schedule=torch.profiler.schedule(skip_first=5, wait=1, warmup=1, active=1, repeat=1),
        on_trace_ready=torch.profiler.tensorboard_trace_handler(
            f"{gpc.config.JOB_NAME}/{start_time}/traces/rank{gpc.get_global_rank()}_"
            + f"dp{gpc.get_local_rank(ParallelMode.DATA)}_"
            + f"tp{gpc.get_local_rank(ParallelMode.TENSOR)}_"
            + f"pp{gpc.get_local_rank(ParallelMode.PIPELINE)}",
        ),
        with_stack=True,
        with_modules=True,
        profile_memory=True,
    )


tgs_list = []


@llm_timeout(func_name="record_current_batch_training_metrics")
def record_current_batch_training_metrics(
    get_tflops_func,
    logger,
    writer,
    success_update,
    batch_count,
    batch,
    train_state,
    optimizer,
    beta2_scheduler,
    trainer,
    start_time,
    loss,
    moe_loss,
    grad_norm,
    metric,
    update_panel,
):
    """
    Print some training metrics of current batch.
    """

    set_env_var(key="LAST_ACTIVE_TIMESTAMP", value=int(time.time()))

    timer.store_last_timers()
    if success_update in (0, True):
        train_state.num_consumed_tokens += batch[1].nelement() * gpc.get_world_size(ParallelMode.DATA)
    if gpc.is_no_pp_or_last_stage():
        acc_perplex = metric.get_metric()

    if success_update and gpc.is_rank_for_log():
        lr = optimizer.param_groups[0]["lr"]
        if hasattr(trainer.engine.optimizer, "grad_scaler"):
            scaler = trainer.engine.optimizer.grad_scaler._scale.item()
        elif hasattr(trainer.engine.optimizer.optim, "grad_scaler"):
            scaler = trainer.engine.optimizer.optim.grad_scaler._scale.item()

        num_tokens_in_batch = batch[1].nelement()
        num_samples_in_batch = sum([len(b) - 1 for b in batch[0]["cu_seqlens"]])
        max_length_in_batch = max([(b[1:] - b[:-1]).max().item() for b in batch[0]["cu_seqlens"]])
        max_samples_in_batch = max([len(b) - 1 for b in batch[0]["cu_seqlens"]])
        min_samples_in_batch = min([len(b) - 1 for b in batch[0]["cu_seqlens"]])
        time_cost = time.time() - start_time
        tk_per_gpu = round(
            num_tokens_in_batch * gpc.get_world_size(ParallelMode.DATA) / gpc.get_world_size(ParallelMode.GLOBAL),
            4,
        )
        tgs_statistic = train_state.tgs_statistic
        tgs_statistic["sum_step"] += 1
        tgs_statistic["sum_tg"] += tk_per_gpu
        tgs_statistic["sum_time"] += time_cost
        tgs_statistic["sum_last_tg_10"] += tk_per_gpu
        tgs_statistic["sum_last_time_10"] += time_cost
        tgs_statistic["sum_last_tg_50"] += tk_per_gpu
        tgs_statistic["sum_last_time_50"] += time_cost
        tgs_statistic["SMA_tg_50"] += tk_per_gpu
        tgs_statistic["SMA_time_50"] += time_cost
        tgs_statistic["SMA_tg_50_list"].append(tk_per_gpu)
        tgs_statistic["SMA_time_50_list"].append(time_cost)
        if tgs_statistic["sum_step"] > 50:
            tgs_statistic["SMA_tg_50"] -= tgs_statistic["SMA_tg_50_list"][0]
            tgs_statistic["SMA_time_50"] -= tgs_statistic["SMA_time_50_list"][0]
            tgs_statistic["SMA_tg_50_list"].popleft()
            tgs_statistic["SMA_time_50_list"].popleft()

        last_tgs_1 = round(tk_per_gpu / time_cost, 2)
        tgs_statistic["sum_tgs"] += last_tgs_1

        if tgs_statistic["sum_step"] % 10 == 0:
            tgs_statistic["last_tgs_10"] = round(tgs_statistic["sum_last_tg_10"] / tgs_statistic["sum_last_time_10"], 2)
            tgs_statistic["sum_last_tg_10"] = 0
            tgs_statistic["sum_last_time_10"] = 0

        if tgs_statistic["sum_step"] % 50 == 0:
            tgs_statistic["last_tgs_50"] = round(tgs_statistic["sum_last_tg_50"] / tgs_statistic["sum_last_time_50"], 2)
            tgs_statistic["sum_last_tg_50"] = 0
            tgs_statistic["sum_last_time_50"] = 0

        last_tgs_10 = tgs_statistic["last_tgs_10"]
        last_tgs_50 = tgs_statistic["last_tgs_50"]

        tgs_all = round(tgs_statistic["sum_tg"] / tgs_statistic["sum_time"], 2)
        tgs_avg = round(tgs_statistic["sum_tgs"] / tgs_statistic["sum_step"], 2)
        tgs_SMA = round(tgs_statistic["SMA_tg_50"] / tgs_statistic["SMA_time_50"], 2)

        tflops = get_tflops_func((time.time() - start_time))

        tgs_origin = round(
            num_tokens_in_batch
            * gpc.get_world_size(ParallelMode.DATA)
            / gpc.get_world_size(ParallelMode.GLOBAL)
            / (time.time() - start_time),
            2,
        )

        infos = {
            "tflops": tflops,
            "step": batch_count,
            "loss": loss.item() - moe_loss.item() if moe_loss is not None else loss.item(),
            "tgs (tokens/gpu/second)": tgs_origin,
            "tgs/last_tgs_1": last_tgs_1,
            "tgs/tgs_all": tgs_all,
            "tgs/tgs_avg": tgs_avg,
            "tgs/tgs_SMA": tgs_SMA,
            "tgs/last_tgs_10": last_tgs_10,
            "tgs/last_tgs_50": last_tgs_50,
            "lr": lr,
            "loss_scale": scaler,
            "grad_norm": grad_norm,
        }
        if moe_loss is not None:
            infos["moe_loss"] = moe_loss.item()

        infos["micro_num"] = len(batch[1])
        infos["num_consumed_tokens"] = train_state.num_consumed_tokens
        infos["inf_nan_skip_batches"] = train_state.inf_nan_skip_batches
        infos["num_samples_in_batch"] = num_samples_in_batch  # the number of batches which have the most samples
        infos["largest_length"] = max_length_in_batch  # the longest input
        infos["largest_batch"] = max_samples_in_batch  # the batch with the most samples
        infos["smallest_batch"] = min_samples_in_batch
        infos["adam_beta2"] = beta2_scheduler.get_beta2()

        fwd_bwd_time = round(timer("fwd-bwd").elapsed(), 2)
        infos["fwd_bwd_time"] = fwd_bwd_time

        for key, value in acc_perplex.items():
            infos[key] = value

        line = ""
        for key, value in infos.items():
            line += f"{key}={value} "
            if isinstance(value, dict):
                writer.add_scalars(key=key, value=value, step=train_state.step_count)
            else:
                writer.add_scalar(key=key, value=value, step=train_state.step_count)

        if gpc.config.monitor.alert.get("light_monitor_address", None) and batch_count % 50 == 0:
            send_heartbeat("train_metrics", infos)

        if update_panel:
            # metrics shown with dashboard panels
            panel_metrics = {
                "step": batch_count,
                "lr": lr,
                "num_consumed_tokens": train_state.num_consumed_tokens,
                "loss": loss.item() - moe_loss.item() if moe_loss is not None else loss.item(),
                "flops": tflops,
                "tgs": last_tgs_1,
                "acc": acc_perplex["acc"],
                "perplexity": acc_perplex["perplexity"],
                "fwd_bwd_time": fwd_bwd_time,
            }
            if moe_loss is not None:
                panel_metrics["moe_loss"] = moe_loss.item()
            for norm_key, norm_value in grad_norm.items():
                panel_metrics[norm_key] = norm_value

            logger.info(
                "{line}",
                line=line,
                extra=panel_metrics,
            )
        else:
            logger.info(line)

        # if loss spike occurs, send alert info to feishu
        mm.monitor_loss_spike(
            alert_address=gpc.config.monitor.alert.feishu_alert_address,
            step_count=batch_count,
            cur_step_loss=loss.item(),
        )

        if batch_count >= 5:
            tgs_list.append(tgs_origin)
        if batch_count == gpc.config.data.total_steps - 1:
            print(tgs_list, flush=True)
            avg_tgs = sum(tgs_list) / len(tgs_list)
            for tgs in tgs_list.copy():
                if abs(tgs - avg_tgs) > 400:
                    tgs_list.remove(tgs)
            print(f"avg_tgs: {sum(tgs_list)/len(tgs_list)}", flush=True)<|MERGE_RESOLUTION|>--- conflicted
+++ resolved
@@ -110,11 +110,7 @@
 
     gpc.config.fstp_handler = None
 
-<<<<<<< HEAD
-    if gpc.config.parallel["tensor"]["sp"] == "intern" and gpc.config.parallel["tensor"]["intern_overlap"] == True:
-=======
     if gpc.config.parallel["tensor"]["sp"] == "intern" and gpc.config.parallel["tensor"]["intern_overlap"] is True:
->>>>>>> f22e5b3b
         handler = CoarseGrainedFSTPAllGatherSyncHandler(model, gpc.get_group(ParallelMode.TENSOR))
         handler._register_sync_parameters_hook()
         gpc.config.fstp_handler = handler
