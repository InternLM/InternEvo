#!/usr/bin/env python
# -*- encoding: utf-8 -*-

import functools
import os
import pickle
import time
from functools import partial
from typing import Callable, Iterable, List, Optional, Union

import torch
import torch.distributed as dist
from torch import nn
from torch.distributed.fsdp import FullyShardedDataParallel as FSDP
from torch.distributed.fsdp.fully_sharded_data_parallel import (
    BackwardPrefetch,
    ShardingStrategy,
)
from torch.distributed.fsdp.wrap import transformer_auto_wrap_policy
from torch.utils.data import ConcatDataset, DataLoader

from internlm.core.communication.isp import (
    ISPCommModelConfig,
    ISPCommunicator,
    ISPCommunicatorSchedulerHook,
)
from internlm.core.communication.utils import ParamAsyncBcastHandler
from internlm.core.context import (
    IS_REPLICA_ZERO_PARALLEL,
    IS_TENSOR_DATA_PARALLEL,
    IS_TENSOR_EXPERT_DATA_PARALLEL,
    IS_TENSOR_ZERO_PARALLEL,
    IS_WEIGHT_ZERO_PARALLEL,
    ParallelMode,
)
from internlm.core.context import global_context as gpc
from internlm.core.context.random import set_mode
from internlm.core.naive_amp import NaiveAMPModel, set_fp32_attr_to_module
from internlm.core.trainer import TrainState
from internlm.data.batch_sampler import StaticBatchSampler, get_dpsampler_dataloader
from internlm.data.collaters import jsonl_ds_collate_fn, packed_collate_fn
from internlm.data.dataset import get_dataset_dict
from internlm.data.dummy_dataset import RandomDataset
from internlm.data.packed_dataset import (
    PackedDataset,
    PackedDatasetWithoutCuSeqlen,
    get_packed_dataset_without_short_length,
)
from internlm.data.utils import get_dataset_type_ids_map, unpack_data
from internlm.model.embedding import Embedding1D
from internlm.model.linear import (
    BaseScaleColumnParallelLinear,
    ColumnParallelLinearTorch,
    FeedForward,
    ISPLinear,
    RewardModelLinear,
    RowParallelLinearTorch,
    ScaleColumnParallelLinear,
)
from internlm.model.metrics import SchedulerMetricHook
from internlm.model.moe import MoE
from internlm.model.multi_head_attention import MHA
from internlm.model.utils import is_moe_param, try_import_RMSNorm
from internlm.moe.megablock.mlp import MegaBlockFeedForward, MegaBlockGroupedFeedForward
from internlm.monitor import send_heartbeat, set_env_var
from internlm.monitor.monitor import monitor_manager as mm
from internlm.solver.beta2_scheduler import Beta2Scheduler
from internlm.solver.lr_scheduler import FineTuneCosineAnnealingWarmupLR
from internlm.solver.optimizer import FSDPadaptOptimizer, HybridZeroOptimizer
from internlm.train.utils import create_param_groups
from internlm.utils.common import (
    DummyProfile,
    SchedulerHook,
    get_current_device,
    launch_time,
)
from internlm.utils.logger import get_logger
from internlm.utils.megatron_timers import megatron_timer as timer
from internlm.utils.parallel import (
    is_replica_zero_parallel_parameter,
    is_tensor_data_parallel_parameter,
    is_tensor_expert_data_parallel_parameter,
    is_tensor_zero_parallel_parameter,
    is_using_isp,
    is_weight_zero_parallel_parameter,
    set_model_params_layer_name,
    sync_model_param,
    sync_model_replica_param_group,
)
from internlm.utils.registry import MODEL_INITIALIZER
from internlm.utils.timeout import llm_timeout

RMSNorm = try_import_RMSNorm()
logger = get_logger(__file__)


def set_fp32_attr_for_model(model: Union[nn.Module, nn.ModuleList]):
    if not isinstance(model, nn.ModuleList):
        model = [model]

    for _chunk in model:
        for _, module in _chunk.named_modules():
            if isinstance(module, (RMSNorm, nn.LayerNorm)) and gpc.config.get("use_fp32_norm", False):
                set_fp32_attr_to_module(module)


def set_parallel_attr_for_param_groups(model: Union[nn.Module, nn.ModuleList]):
    def _check_module(module):
        # layer_norm
        if isinstance(module, (RMSNorm, nn.LayerNorm)):
            for param in module.parameters():
                setattr(param, IS_REPLICA_ZERO_PARALLEL, True)

        if isinstance(module, MoE):
            for param in module.moe_layer.gate.parameters():
                setattr(param, IS_REPLICA_ZERO_PARALLEL, True)

        # embedding and head
        if gpc.config.model.use_flash_attn:
            from flash_attn.modules.embedding import ParallelGPT2Embeddings

        if isinstance(module, (Embedding1D, BaseScaleColumnParallelLinear)) or (
            gpc.config.model.use_flash_attn and isinstance(module, ParallelGPT2Embeddings)
        ):
            for param in module.parameters():
                if gpc.is_initialized(ParallelMode.TENSOR) and is_using_isp():
                    setattr(param, IS_TENSOR_DATA_PARALLEL, True)
                elif gpc.is_initialized(ParallelMode.TENSOR) and not is_using_isp():
                    setattr(param, IS_TENSOR_ZERO_PARALLEL, True)

        # for linear module
<<<<<<< HEAD
        if isinstance(
            module, (ColumnParallelLinear, RowParallelLinear, MegaBlockFeedForward, MegaBlockGroupedFeedForward)
        ):
=======
        if isinstance(module, (ColumnParallelLinearTorch, RowParallelLinearTorch)):
>>>>>>> 0dcc0e91
            for param in module.parameters():
                if gpc.is_initialized(ParallelMode.EXPERT_DATA) and is_moe_param(param):
                    # module should be MoE experts's linear
                    setattr(param, IS_TENSOR_EXPERT_DATA_PARALLEL, True)
                elif not is_moe_param(param) and gpc.is_initialized(ParallelMode.TENSOR) and not is_using_isp():
                    setattr(param, IS_TENSOR_ZERO_PARALLEL, True)
                elif not is_moe_param(param) and gpc.is_initialized(ParallelMode.WEIGHT) and is_using_isp():
                    setattr(param, IS_WEIGHT_ZERO_PARALLEL, True)

    if not isinstance(model, nn.ModuleList):
        model = [model]

    for _chunk in model:
        if isinstance(_chunk, NaiveAMPModel):
            _chunk = _chunk.model

        # set param parallel attribute
        for name, module in _chunk.named_modules():
            _check_module(module)

        for name, param in _chunk.named_parameters():
            assert (
                is_replica_zero_parallel_parameter(param)
                or is_tensor_data_parallel_parameter(param)
                or is_tensor_zero_parallel_parameter(param)
                or is_weight_zero_parallel_parameter(param)
                or is_tensor_expert_data_parallel_parameter(param)
            ), f"parameter with name:{name} has no parallel attribution."


@llm_timeout(func_name="initialize_model")
def initialize_model(pre_process_func: Optional[Callable] = None, post_process_func: Optional[Callable] = None):
    """
    Initialize model with Automatic Mixed Precision.

    Returns:
        torch.nn.Module:
            The neural network model to be trained or evaluated.
    """
    if pre_process_func:
        pre_process_output = pre_process_func()
    model = MODEL_INITIALIZER.get_module(module_name=gpc.config.model_type)(**(gpc.config.model))
    if post_process_func:
        post_process_func(pre_process_output)

    # should be set before NaiveAMPModel
    set_fp32_attr_for_model(model)

    if isinstance(model, nn.ModuleList):
        model = nn.ModuleList(
            [
                NaiveAMPModel(
                    model=_m,
                    output_to_fp32=False,  # manually controlled by interleaved pipleline scheduler
                    dtype=gpc.config.model.get("dtype", torch.half),
                    sync_buffer=False,
                )
                for _m in model
            ]
        )
    else:
        model = NaiveAMPModel(
            model=model,
            output_to_fp32=gpc.is_no_pp_or_last_stage(),
            dtype=gpc.config.model.get("dtype", torch.half),
            sync_buffer=False,
        )

    set_parallel_attr_for_param_groups(model)

    # This sync is very important, cause the model weights kept in optimizer are copied
    # from the origin parameters in the memory, so we should make sure the dp sync
    # does not influence the model weights in optimizer be different with the origin parameters.
    sync_model_param(model)

    # This function is needed to make sure parameters that are not splitted by tensor parallelism are
    # the same across tensor parallelism.
    sync_model_replica_param_group(model)

    # Change random state mode to ParallelMode.DATA after model is built, guaranteeing the random
    # state in the same dp group are all the same.
    random_mode = ParallelMode.WEIGHT_DATA if is_using_isp() else ParallelMode.DATA
    set_mode(random_mode)

    # if fsdp enabled, wrap the model
    model = wrap_FSDP_model(model)

    return model


def wrap_FSDP_model(model: Union[nn.Module, nn.ModuleList]):
    if gpc.config.parallel.zero1.fsdp and gpc.config.model.use_flash_attn:
        from flash_attn.modules.embedding import ParallelGPT2Embeddings
        from flash_attn.modules.mlp import ParallelFusedMLP

        # set wrap_policy for fsdp wrap
        transformer_wrap_policy = functools.partial(
            transformer_auto_wrap_policy,
            transformer_layer_cls={
                Embedding1D,
                ParallelGPT2Embeddings,
                MHA,
                RMSNorm,
                FeedForward,
                ParallelFusedMLP,
                RewardModelLinear,
                ScaleColumnParallelLinear,
            },
        )

        # wrap the model
        grp = gpc.get_group(ParallelMode.ZERO1)
        model = FSDP(  # pylint: disable=unexpected-keyword-arg
            module=model,
            process_group=grp,
            sharding_strategy=ShardingStrategy.FULL_SHARD,
            auto_wrap_policy=transformer_wrap_policy,
            forward_prefetch=True,
            backward_prefetch=BackwardPrefetch.BACKWARD_PRE,
            limit_all_gathers=True,
            use_orig_params=True,
        )

    return model


def initialize_isp_communicator(model: Union[nn.Module, nn.ModuleList]):
    """
    Initialize communicator for isp tensor parallel mode.

    Args:
        model (:class:`torch.nn.Module`): Your model instance to be trained or evaluated.

    Returns:
        An isp communicator for managing comp/comm overlap and memory pool.
    """
    isp_communicator = None
    if is_using_isp():
        isp_communicator = ISPCommunicator(
            model,
            ISPCommModelConfig(
                gpc.config.model.dtype,
                get_current_device(),
                gpc.config.model.checkpoint,
            ),
            gpc.config.parallel.weight.overlap,
            gpc.config.parallel.weight.memory_pool,
            gpc.get_group(ParallelMode.WEIGHT),
        )
        # register communicator for isp linear.
        ISPLinear.register_communicator(isp_communicator)

    return isp_communicator


@llm_timeout(func_name="initialize_optimizer")
def initialize_optimizer(model: Union[nn.Module, nn.ModuleList], isp_communicator: ISPCommunicator = None):
    """
    Initialize optimizer.

    Args:
        model (:class:`torch.nn.Module`): Your model instance to be trained or evaluated.

    Returns:
        A tuple of (optimizer, beta2_scheduler, lr_scheduler).
    """
    grad_profiling_config = gpc.config.get("grad_profiling", {})
    if (
        grad_profiling_config.get("grad_norm_profiling", False)
        or grad_profiling_config.get("zero_grad_profiling", False)
        or grad_profiling_config.get("vocab_grad_norm_profiling", False)
    ):
        # set the layer name as an attribute of the model parameters
        set_model_params_layer_name(model)

    if gpc.config.hybrid_zero_optimizer.overlap_sync_param:
        param_bcast_sync_handler = ParamAsyncBcastHandler(ParallelMode.ZERO1, model, isp_communicator)
    else:
        param_bcast_sync_handler = None

    adam_cfg = gpc.config.adam
    params = create_param_groups(model, adam_cfg.weight_decay)
    naive_optimizer = torch.optim.AdamW(
        params=params,
        lr=adam_cfg.lr,
        betas=(adam_cfg.adam_beta1, adam_cfg.adam_beta2),
        eps=adam_cfg.adam_eps,
    )

    if not gpc.config.parallel.zero1.fsdp:
        optimizer = HybridZeroOptimizer(
            naive_optimizer,
            grad_scal_cfg=gpc.config.grad_scaler,
            zero_cfg=gpc.config.hybrid_zero_optimizer,
            param_bcast_sync_handler=param_bcast_sync_handler,
            isp_communicator=isp_communicator,
        )
    else:
        optimizer = FSDPadaptOptimizer(
            naive_optimizer,
            grad_scal_cfg=gpc.config.grad_scaler,
            zero_cfg=gpc.config.hybrid_zero_optimizer,
        )

    beta2_scheduler = Beta2Scheduler(optimizer=naive_optimizer, **gpc.config.beta2_scheduler)

    lr_scheduler = FineTuneCosineAnnealingWarmupLR(optimizer, **gpc.config.lr_scheduler)

    return optimizer, beta2_scheduler, lr_scheduler


def get_scheduler_hooks(metric, zero_optim, isp_communicator) -> List[SchedulerHook]:
    scheduler_hooks: List[SchedulerHook] = []

    if metric is not None:
        scheduler_hooks.append(
            SchedulerMetricHook(
                metric=metric,
                skip=(
                    gpc.is_using_parallel_mode(ParallelMode.PIPELINE)
                    and hasattr(gpc.config.model, "num_chunks")
                    and gpc.config.model.num_chunks > 1
                    and gpc.config.parallel["pipeline"].get("interleaved_overlap", False)
                ),
            ),
        )

    if isp_communicator is not None and gpc.config.parallel["weight"].get("overlap", False):
        scheduler_hooks.append(ISPCommunicatorSchedulerHook(isp_communicator, zero_optim))

    return scheduler_hooks


@llm_timeout(func_name="get_train_data_loader")
def get_train_data_loader(num_worker: int = 0, dataset_generate_func: Optional[Callable] = None):
    """
    Generate and return the training data loader.

    Args:
        num_worker (:class:`int`): number of subprocesses used for dataloader.
        dataset_generate_func (:class:`Callable`, optional): generate function for dataset.

    Returns:
        A tuple of (train_dl, dataset_types).
    """

    # Get the dataset types
    data_cfg = gpc.config.data
    train_folder = data_cfg.train_folder
    dataset_types = list(get_dataset_type_ids_map(train_folder).keys())

    if dataset_generate_func is not None:
        train_ds, train_sampler, train_collate_fn = dataset_generate_func()
    else:
        if train_folder is None:
            dataset_types = ["en", "cn", "code"]
            train_ds = RandomDataset(num_samples=1000000, max_len=data_cfg.seq_len)
            if data_cfg.pack_sample_into_one:
                train_ds = PackedDatasetWithoutCuSeqlen(
                    train_ds, max_length_per_sample=data_cfg.seq_len, packed_length=data_cfg.packed_length
                )
            else:
                train_ds = PackedDataset(
                    train_ds, max_length_per_sample=data_cfg.seq_len, packed_length=data_cfg.packed_length
                )
        else:
            train_ds = get_packed_dataset_without_short_length(
                folder=data_cfg.train_folder,
                packed_length=data_cfg.packed_length,
                max_length_per_sample=data_cfg.seq_len,
                show_progress=dist.get_rank() == 0,
                min_length=data_cfg.min_length,
                min_length_dict=data_cfg.get("min_length_dict", {}),
                pack_into_one_sample=data_cfg.pack_sample_into_one,
            )
        train_sampler = StaticBatchSampler(
            train_ds.datasets if isinstance(train_ds, ConcatDataset) else [train_ds],
            batch_size=data_cfg.micro_num,
            rampup_batch_size=data_cfg.rampup_batch_size,
            micro_bsz=data_cfg.micro_bsz,
            seed=1024,
            drop_last=True,
            data_rank=gpc.get_local_rank(ParallelMode.DATA),
            data_world_size=gpc.get_world_size(ParallelMode.DATA),
        )
        train_collate_fn = partial(packed_collate_fn, packed_length=data_cfg.packed_length)

    # Create the training data loader
    train_dl = DataLoader(
        dataset=train_ds,
        batch_sampler=train_sampler,
        num_workers=num_worker,
        pin_memory=True,
        collate_fn=train_collate_fn,
        persistent_workers=num_worker > 0,
    )

    return train_dl, dataset_types


@llm_timeout(func_name="get_validation_data_loader")
def get_validation_data_loader(
    num_worker: int = 0, dataset_generate_func: Callable = None, val_collate_fn=None, dataloader_func=None
):
    """Generate and return the validation data loader."""

    data_cfg = gpc.config.data

    if not data_cfg.valid_folder:
        val_ds = RandomDataset(num_samples=gpc.get_world_size(ParallelMode.DATA) * 500, max_len=data_cfg.seq_len)
    else:
        if dataset_generate_func is not None:
            assert val_collate_fn and dataloader_func is not None
            val_ds = dataset_generate_func()
        else:
            val_ds = get_dataset_dict(folder=data_cfg.valid_folder, split="")

    if not isinstance(val_ds, dict):
        val_ds = {"val": val_ds}

    if val_collate_fn is None or not data_cfg.valid_folder:
        val_collate_fn = partial(jsonl_ds_collate_fn, max_length_per_sample=data_cfg.seq_len)

    val_dls = {}
    for val_name, ds in val_ds.items():
        if dataloader_func and data_cfg.valid_folder is not None:
            val_dls[val_name] = dataloader_func(dataset=ds, collate_fn=val_collate_fn)
            if gpc.is_rank_for_log():
                logger.info(
                    f"load validation dataset {val_name} with valid batch size {str(data_cfg.valid_micro_num)} and "
                    f"{ds.size} Byte samples."
                )
        else:
            # making the batch_size of validate larger can speed up the evaluation, but it should not be too large,
            # otherwise too much data may be dropped
            batch_size = min(
                data_cfg.valid_micro_num * data_cfg.micro_bsz, len(ds) // gpc.get_world_size(ParallelMode.DATA)
            )
            batch_size = batch_size // data_cfg.micro_bsz * data_cfg.micro_bsz

            if batch_size == 0 and gpc.is_rank_for_log():
                logger.info(f"skip validate {val_name}.")
                continue

            val_dls[val_name] = get_dpsampler_dataloader(
                ds,
                shuffle=False,
                num_workers=num_worker,
                batch_size=batch_size,
                collate_fn=val_collate_fn,
                drop_last=True,
            )  # drop_last=True, otherwise it may cause problems in the last batch

            if gpc.is_rank_for_log():
                logger.info(
                    f"load validation dataset {val_name} with valid batch size {str(batch_size)} and "
                    f"samples {str(len(val_dls[val_name]))}."
                )

    return val_dls


@llm_timeout(func_name="load_new_batch")
def load_new_batch(train_dl: DataLoader, train_iter: Iterable, train_state: TrainState):
    """
    Load and return the new batch data based on training data loader.

    Args:
        train_dl (torch.utils.data.DataLoader): Dataloader for training.
        train_iter (Iterable): Data iterator from which get a batch of data, obtained by calling iter(dataloader).
        train_state (TrainState): Current training state.

    Returns: A batch data and the updated train_iter.
    """

    timer("batch-gen").start()
    try:
        batch = next(train_iter)  # structure is ({'input_ids': Tensor, 'cu_seqlens': Tensor}, Tensor)
        if hasattr(train_state, "batch_sampler_iter"):
            next(train_state.batch_sampler_iter)
    except StopIteration:
        train_iter = iter(train_dl)
        batch = next(train_iter)
        train_state.num_consumed_samples_in_epoch = 0
        if hasattr(train_state, "batch_sampler"):
            train_state.batch_sampler_iter = iter(train_state.batch_sampler)
            next(train_state.batch_sampler_iter)
    timer("batch-gen").stop()

    if batch[0].get("type_ids", None) is not None:
        # if use_flash_attn is False, we need to unpack type_ids
        if not gpc.config.model.use_flash_attn:
            batch[0]["type_ids"] = unpack_data(batch[0]["type_ids"], batch[0]["cu_seqlens"], is_type_ids=True)

    return batch, train_iter


def initialize_llm_profile(profiling: bool = False, start_time: str = None):
    """Initialize and return the profiler context manager instance."""

    if profiling and gpc.get_local_rank(ParallelMode.DATA) == 0 and gpc.get_local_rank(ParallelMode.TENSOR) == 0:
        llm_profile = torch.profiler.profile
        logger.info(f"Do profiling in rank {gpc.get_global_rank()}!")
    else:
        llm_profile = DummyProfile

    return llm_profile(
        activities=[torch.profiler.ProfilerActivity.CPU, torch.profiler.ProfilerActivity.CUDA],
        schedule=torch.profiler.schedule(skip_first=5, wait=1, warmup=1, active=1, repeat=1),
        on_trace_ready=torch.profiler.tensorboard_trace_handler(
            f"RUN/{gpc.config.JOB_NAME}/{start_time}/traces/rank{gpc.get_global_rank()}_"
            + f"dp{gpc.get_local_rank(ParallelMode.DATA)}_"
            + f"wp{gpc.get_local_rank(ParallelMode.WEIGHT)}_"
            + f"tp{gpc.get_local_rank(ParallelMode.TENSOR)}",
        ),
        with_stack=True,
        with_modules=True,
        profile_memory=True,
    )


@llm_timeout(func_name="record_current_batch_training_metrics")
def record_current_batch_training_metrics(
    get_tflops_func,
    logger,
    writer,
    success_update,
    batch_count,
    batch,
    train_state,
    optimizer,
    beta2_scheduler,
    trainer,
    start_time,
    loss,
    moe_loss,
    grad_norm,
    metric,
    update_panel,
):
    """
    Print some training metrics of current batch.
    """

    set_env_var(key="LAST_ACTIVE_TIMESTAMP", value=int(time.time()))

    timer.store_last_timers()
    if success_update in (0, True):
        train_state.num_consumed_tokens += batch[1].nelement() * gpc.get_world_size(ParallelMode.DATA)
    if gpc.is_no_pp_or_last_stage():
        acc_perplex = metric.get_metric()

    if success_update and gpc.is_rank_for_log():
        lr = optimizer.param_groups[0]["lr"]
        if hasattr(trainer.engine.optimizer, "grad_scaler"):
            scaler = trainer.engine.optimizer.grad_scaler._scale.item()
        elif hasattr(trainer.engine.optimizer.optim, "grad_scaler"):
            scaler = trainer.engine.optimizer.optim.grad_scaler._scale.item()

        num_tokens_in_batch = batch[1].nelement()
        num_samples_in_batch = sum([len(b) - 1 for b in batch[0]["cu_seqlens"]])
        max_length_in_batch = max([(b[1:] - b[:-1]).max().item() for b in batch[0]["cu_seqlens"]])
        max_samples_in_batch = max([len(b) - 1 for b in batch[0]["cu_seqlens"]])
        min_samples_in_batch = min([len(b) - 1 for b in batch[0]["cu_seqlens"]])
        time_cost = time.time() - start_time
        tk_per_gpu = round(
            num_tokens_in_batch * gpc.get_world_size(ParallelMode.DATA) / gpc.get_world_size(ParallelMode.GLOBAL),
            4,
        )
        tgs_statistic = train_state.tgs_statistic
        tgs_statistic["sum_step"] += 1
        tgs_statistic["sum_tg"] += tk_per_gpu
        tgs_statistic["sum_time"] += time_cost
        tgs_statistic["sum_last_tg_10"] += tk_per_gpu
        tgs_statistic["sum_last_time_10"] += time_cost
        tgs_statistic["sum_last_tg_50"] += tk_per_gpu
        tgs_statistic["sum_last_time_50"] += time_cost
        tgs_statistic["SMA_tg_50"] += tk_per_gpu
        tgs_statistic["SMA_time_50"] += time_cost
        tgs_statistic["SMA_tg_50_list"].append(tk_per_gpu)
        tgs_statistic["SMA_time_50_list"].append(time_cost)
        if tgs_statistic["sum_step"] > 50:
            tgs_statistic["SMA_tg_50"] -= tgs_statistic["SMA_tg_50_list"][0]
            tgs_statistic["SMA_time_50"] -= tgs_statistic["SMA_time_50_list"][0]
            tgs_statistic["SMA_tg_50_list"].popleft()
            tgs_statistic["SMA_time_50_list"].popleft()

        last_tgs_1 = round(tk_per_gpu / time_cost, 2)
        tgs_statistic["sum_tgs"] += last_tgs_1

        if tgs_statistic["sum_step"] % 10 == 0:
            tgs_statistic["last_tgs_10"] = round(tgs_statistic["sum_last_tg_10"] / tgs_statistic["sum_last_time_10"], 2)
            tgs_statistic["sum_last_tg_10"] = 0
            tgs_statistic["sum_last_time_10"] = 0

        if tgs_statistic["sum_step"] % 50 == 0:
            tgs_statistic["last_tgs_50"] = round(tgs_statistic["sum_last_tg_50"] / tgs_statistic["sum_last_time_50"], 2)
            tgs_statistic["sum_last_tg_50"] = 0
            tgs_statistic["sum_last_time_50"] = 0

        last_tgs_10 = tgs_statistic["last_tgs_10"]
        last_tgs_50 = tgs_statistic["last_tgs_50"]

        tgs_all = round(tgs_statistic["sum_tg"] / tgs_statistic["sum_time"], 2)
        tgs_avg = round(tgs_statistic["sum_tgs"] / tgs_statistic["sum_step"], 2)
        tgs_SMA = round(tgs_statistic["SMA_tg_50"] / tgs_statistic["SMA_time_50"], 2)

        tflops = get_tflops_func((time.time() - start_time))

        tgs_origin = round(
            num_tokens_in_batch
            * gpc.get_world_size(ParallelMode.DATA)
            / gpc.get_world_size(ParallelMode.GLOBAL)
            / (time.time() - start_time),
            2,
        )

        infos = {
            "tflops": tflops,
            "step": batch_count,
            "loss": loss.item() - moe_loss.item() if moe_loss is not None else loss.item(),
            "tgs (tokens/gpu/second)": tgs_origin,
            "tgs/last_tgs_1": last_tgs_1,
            "tgs/tgs_all": tgs_all,
            "tgs/tgs_avg": tgs_avg,
            "tgs/tgs_SMA": tgs_SMA,
            "tgs/last_tgs_10": last_tgs_10,
            "tgs/last_tgs_50": last_tgs_50,
            "lr": lr,
            "loss_scale": scaler,
            "grad_norm": grad_norm,
        }
        if moe_loss is not None:
            infos["moe_loss"] = moe_loss.item()

        infos["micro_num"] = len(batch[1])
        infos["num_consumed_tokens"] = train_state.num_consumed_tokens
        infos["inf_nan_skip_batches"] = train_state.inf_nan_skip_batches
        infos["num_samples_in_batch"] = num_samples_in_batch  # the number of batches which have the most samples
        infos["largest_length"] = max_length_in_batch  # the longest input
        infos["largest_batch"] = max_samples_in_batch  # the batch with the most samples
        infos["smallest_batch"] = min_samples_in_batch
        infos["adam_beta2"] = beta2_scheduler.get_beta2()

        fwd_bwd_time = round(timer("fwd-bwd").elapsed(), 2)
        infos["fwd_bwd_time"] = fwd_bwd_time

        for key, value in acc_perplex.items():
            infos[key] = value

        grad_profiling_config = gpc.config.get("grad_profiling", {})
        interval_steps = grad_profiling_config.get("interval_steps", 1)
        if batch_count % interval_steps == 0:
            layer_metrics = [metric for metric in ["layer_grad_norm", "layer_zero_grad"] if metric in grad_norm]
            param_metrics = [metric for metric in ["param_grad_norm", "param_zero_grad"] if metric in grad_norm]
            layer_names = grad_profiling_config.get("layers", [])
            for metric_name in layer_metrics:
                metric = grad_norm.get(metric_name)
                for group_name, layer_group in metric.items():
                    title = f"{metric_name}/{group_name}"
                    metrics = {k: v for k, v in layer_group.items() if not layer_names or k in layer_names}
                    if metrics:
                        writer.add_scalars(key=title, value=metrics, step=train_state.step_count)
                del grad_norm[metric_name]
            for metric_name in param_metrics:
                metric = grad_norm.get(metric_name)
                for group_name, layer_group in metric.items():
                    for param_name, param_group in layer_group.items():
                        title = f"{param_name}/{group_name}_{metric_name}"
                        metrics = {k: v for k, v in param_group.items() if not layer_names or k in layer_names}
                        if metrics:
                            writer.add_scalars(key=title, value=metrics, step=train_state.step_count)
                del grad_norm[metric_name]
            if grad_profiling_config.get("vocab_grad_norm_profiling", False):
                local_save_path = f"RUN/{gpc.config.JOB_NAME}/{launch_time()}/grad_norm"
                os.makedirs(local_save_path, exist_ok=True)
                local_save_file = f"{local_save_path}/vocab_grad_norm.pt"
                vocab_grad_norms = grad_norm.get("vocab_grad_norm")
                if vocab_grad_norms:
                    try:
                        with open(local_save_file, "ab+") as vocab_f:
                            pickle.dump((train_state.step_count, vocab_grad_norms), vocab_f)
                    except IOError as e:
                        logger.warning(f"Error saving vocab_grad_norm: {e}")
                del grad_norm["vocab_grad_norm"]

        line = ""
        for key, value in infos.items():
            line += f"{key}={value} "
            if isinstance(value, dict):
                writer.add_scalars(key=key, value=value, step=train_state.step_count)
            else:
                writer.add_scalar(key=key, value=value, step=train_state.step_count)

        if gpc.config.monitor.alert.get("light_monitor_address", None) and batch_count % 50 == 0:
            send_heartbeat("train_metrics", infos)

        if update_panel:
            # metrics shown with dashboard panels
            panel_metrics = {
                "step": batch_count,
                "lr": lr,
                "num_consumed_tokens": train_state.num_consumed_tokens,
                "loss": loss.item() - moe_loss.item() if moe_loss is not None else loss.item(),
                "flops": tflops,
                "tgs": last_tgs_1,
                "acc": acc_perplex["acc"],
                "perplexity": acc_perplex["perplexity"],
                "fwd_bwd_time": fwd_bwd_time,
            }
            if moe_loss is not None:
                panel_metrics["moe_loss"] = moe_loss.item()
            for norm_key, norm_value in grad_norm.items():
                panel_metrics[norm_key] = norm_value

            logger.info(
                "{line}",
                line=line,
                extra=panel_metrics,
            )
        else:
            logger.info(line)

        # if loss spike occurs, send alert info to feishu
        mm.monitor_loss_spike(
            alert_address=gpc.config.monitor.alert.feishu_alert_address,
            step_count=batch_count,
            cur_step_loss=loss.item(),
        )<|MERGE_RESOLUTION|>--- conflicted
+++ resolved
@@ -129,13 +129,10 @@
                     setattr(param, IS_TENSOR_ZERO_PARALLEL, True)
 
         # for linear module
-<<<<<<< HEAD
         if isinstance(
-            module, (ColumnParallelLinear, RowParallelLinear, MegaBlockFeedForward, MegaBlockGroupedFeedForward)
+            module,
+            (ColumnParallelLinearTorch, RowParallelLinearTorch, MegaBlockFeedForward, MegaBlockGroupedFeedForward),
         ):
-=======
-        if isinstance(module, (ColumnParallelLinearTorch, RowParallelLinearTorch)):
->>>>>>> 0dcc0e91
             for param in module.parameters():
                 if gpc.is_initialized(ParallelMode.EXPERT_DATA) and is_moe_param(param):
                     # module should be MoE experts's linear
