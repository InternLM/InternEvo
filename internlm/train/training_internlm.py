#!/usr/bin/env python
# -*- encoding: utf-8 -*-

import functools
import os
import pickle
import time
from functools import partial
from typing import Callable, Iterable, List, Optional, Union

import torch
import torch.distributed as dist
from torch import nn
from torch.distributed.fsdp import FullyShardedDataParallel as FSDP
from torch.distributed.fsdp.fully_sharded_data_parallel import (
    BackwardPrefetch,
    ShardingStrategy,
)
from torch.distributed.fsdp.wrap import transformer_auto_wrap_policy
from torch.utils.data import ConcatDataset, DataLoader

from internlm.core.communication.isp import (
    ISPCommModelConfig,
    ISPCommunicator,
    ISPCommunicatorSchedulerHook,
)
from internlm.core.communication.utils import ParamAsyncBcastHandler
from internlm.core.context import (
    IS_REPLICA_ZERO_PARALLEL,
    IS_TENSOR_DATA_PARALLEL,
    IS_TENSOR_EXPERT_DATA_PARALLEL,
    IS_TENSOR_ZERO_PARALLEL,
    IS_WEIGHT_EXPERT_DATA_PARALLEL,
    IS_WEIGHT_ZERO_PARALLEL,
    ParallelMode,
)
from internlm.core.context import global_context as gpc
from internlm.core.context.random import set_mode
from internlm.core.naive_amp import NaiveAMPModel, set_fp32_attr_to_module
from internlm.core.trainer import TrainState
from internlm.data.batch_sampler import StaticBatchSampler, get_dpsampler_dataloader
from internlm.data.collaters import jsonl_ds_collate_fn, packed_collate_fn
from internlm.data.dataset import get_dataset_dict
from internlm.data.dummy_dataset import RandomDataset
from internlm.data.packed_dataset import (
    PackedDataset,
    PackedDatasetWithoutCuSeqlen,
    get_packed_dataset_without_short_length,
)
from internlm.data.utils import get_dataset_type_ids_map, unpack_data
from internlm.model.embedding import Embedding1D
from internlm.model.linear import (
    BaseScaleColumnParallelLinear,
    ColumnParallelLinearTorch,
    FeedForward,
    ISPLinear,
    RewardModelLinear,
    RowParallelLinearTorch,
    ScaleColumnParallelLinear,
)
from internlm.model.metrics import SchedulerMetricHook
from internlm.model.moe import MoE
from internlm.model.multi_head_attention import MHA
from internlm.model.utils import try_import_RMSNorm
from internlm.moe.utils import is_moe_param
from internlm.monitor import send_heartbeat, set_env_var
from internlm.monitor.monitor import monitor_manager as mm
from internlm.solver.beta2_scheduler import Beta2Scheduler
from internlm.solver.lr_scheduler import FineTuneCosineAnnealingWarmupLR
from internlm.solver.optimizer import FSDPadaptOptimizer, HybridZeroOptimizer
from internlm.train.utils import create_param_groups
from internlm.utils.common import (
    DummyProfile,
    SchedulerHook,
    get_current_device,
    launch_time,
)
from internlm.utils.logger import get_logger
from internlm.utils.megatron_timers import megatron_timer as timer
from internlm.utils.parallel import (
    is_replica_zero_parallel_parameter,
    is_tensor_data_parallel_parameter,
    is_tensor_expert_data_parallel_parameter,
    is_tensor_zero_parallel_parameter,
    is_using_isp,
    is_weight_expert_data_parallel_parameter,
    is_weight_zero_parallel_parameter,
    set_model_params_layer_name,
    sync_model_param,
    sync_model_replica_param_group,
)
from internlm.utils.registry import MODEL_INITIALIZER
from internlm.utils.timeout import llm_timeout

RMSNorm = try_import_RMSNorm()
logger = get_logger(__file__)


def set_fp32_attr_for_model(model: Union[nn.Module, nn.ModuleList]):
    if not isinstance(model, nn.ModuleList):
        model = [model]

    for _chunk in model:
        for _, module in _chunk.named_modules():
            if isinstance(module, (RMSNorm, nn.LayerNorm)) and gpc.config.get("use_fp32_norm", False):
                set_fp32_attr_to_module(module)


def set_parallel_attr_for_param_groups(model: Union[nn.Module, nn.ModuleList]):
    def _check_module(module):
        # layer_norm
        if isinstance(module, (RMSNorm, nn.LayerNorm)):
            for param in module.parameters():
                setattr(param, IS_REPLICA_ZERO_PARALLEL, True)

        if isinstance(module, MoE):
            for param in module.moe_layer.gate.parameters():
                setattr(param, IS_REPLICA_ZERO_PARALLEL, True)

        # embedding and head
        if gpc.config.model.use_flash_attn:
            from flash_attn.modules.embedding import ParallelGPT2Embeddings

        if isinstance(module, (Embedding1D, BaseScaleColumnParallelLinear)) or (
            gpc.config.model.use_flash_attn and isinstance(module, ParallelGPT2Embeddings)
        ):
            for param in module.parameters():
                if gpc.is_initialized(ParallelMode.TENSOR) and is_using_isp():
                    setattr(param, IS_TENSOR_DATA_PARALLEL, True)
                elif gpc.is_initialized(ParallelMode.TENSOR) and not is_using_isp():
                    setattr(param, IS_TENSOR_ZERO_PARALLEL, True)

<<<<<<< HEAD
        # for linear module:
        # 1. if isp is not used, set moe param as IS_TENSOR_EXPERT_DATA_PARALLEL and
        #             set non-moe param as IS_TENSOR_ZERO_PARALLEL
        # 2. if isp is used, set moe param as IS_WEIGHT_EXPERT_DATA_PARALLEL and
        #             set non-moe param as IS_WEIGHT_ZERO_PARALLEL
        if isinstance(module, (ColumnParallelLinear, RowParallelLinear)):
=======
        # for linear module
        if isinstance(module, (ColumnParallelLinearTorch, RowParallelLinearTorch)):
>>>>>>> 544e627a
            for param in module.parameters():
                if gpc.is_initialized(ParallelMode.TENSOR) and not is_using_isp():
                    if is_moe_param(param):
                        setattr(param, IS_TENSOR_EXPERT_DATA_PARALLEL, True)
                    else:
                        setattr(param, IS_TENSOR_ZERO_PARALLEL, True)
                elif gpc.is_initialized(ParallelMode.WEIGHT) and is_using_isp():
                    if is_moe_param(param):
                        setattr(param, IS_WEIGHT_EXPERT_DATA_PARALLEL, True)
                    else:
                        setattr(param, IS_WEIGHT_ZERO_PARALLEL, True)

    if not isinstance(model, nn.ModuleList):
        model = [model]

    for _chunk in model:
        if isinstance(_chunk, NaiveAMPModel):
            _chunk = _chunk.model

        # set param parallel attribute
        for name, module in _chunk.named_modules():
            _check_module(module)

        for name, param in _chunk.named_parameters():
            assert (
                is_replica_zero_parallel_parameter(param)
                or is_tensor_data_parallel_parameter(param)
                or is_tensor_zero_parallel_parameter(param)
                or is_weight_zero_parallel_parameter(param)
                or is_tensor_expert_data_parallel_parameter(param)
                or is_weight_expert_data_parallel_parameter(param)
            ), f"parameter with name:{name} has no parallel attribution."


@llm_timeout(func_name="initialize_model")
def initialize_model(pre_process_func: Optional[Callable] = None, post_process_func: Optional[Callable] = None):
    """
    Initialize model with Automatic Mixed Precision.

    Returns:
        torch.nn.Module:
            The neural network model to be trained or evaluated.
    """
    if pre_process_func:
        pre_process_output = pre_process_func()
    model = MODEL_INITIALIZER.get_module(module_name=gpc.config.model_type)(**(gpc.config.model))
    if post_process_func:
        post_process_func(pre_process_output)

    # should be set before NaiveAMPModel
    set_fp32_attr_for_model(model)

    if isinstance(model, nn.ModuleList):
        model = nn.ModuleList(
            [
                NaiveAMPModel(
                    model=_m,
                    output_to_fp32=False,  # manually controlled by interleaved pipleline scheduler
                    dtype=gpc.config.model.get("dtype", torch.half),
                    sync_buffer=False,
                )
                for _m in model
            ]
        )
    else:
        model = NaiveAMPModel(
            model=model,
            output_to_fp32=gpc.is_no_pp_or_last_stage(),
            dtype=gpc.config.model.get("dtype", torch.half),
            sync_buffer=False,
        )

    set_parallel_attr_for_param_groups(model)

    # This sync is very important, cause the model weights kept in optimizer are copied
    # from the origin parameters in the memory, so we should make sure the dp sync
    # does not influence the model weights in optimizer be different with the origin parameters.
    sync_model_param(model)

    # This function is needed to make sure parameters that are not splitted by tensor parallelism are
    # the same across tensor parallelism.
    sync_model_replica_param_group(model)

    # Change random state mode to ParallelMode.DATA after model is built, guaranteeing the random
    # state in the same dp group are all the same.
    random_mode = ParallelMode.WEIGHT_DATA if is_using_isp() else ParallelMode.DATA
    set_mode(random_mode)

    # if fsdp enabled, wrap the model
    model = wrap_FSDP_model(model)

    return model


def wrap_FSDP_model(model: Union[nn.Module, nn.ModuleList]):
    if gpc.config.parallel.zero1.fsdp and gpc.config.model.use_flash_attn:
        from flash_attn.modules.embedding import ParallelGPT2Embeddings
        from flash_attn.modules.mlp import ParallelFusedMLP

        # set wrap_policy for fsdp wrap
        transformer_wrap_policy = functools.partial(
            transformer_auto_wrap_policy,
            transformer_layer_cls={
                Embedding1D,
                ParallelGPT2Embeddings,
                MHA,
                RMSNorm,
                FeedForward,
                ParallelFusedMLP,
                RewardModelLinear,
                ScaleColumnParallelLinear,
            },
        )

        # wrap the model
        grp = gpc.get_group(ParallelMode.ZERO1)
        model = FSDP(  # pylint: disable=unexpected-keyword-arg
            module=model,
            process_group=grp,
            sharding_strategy=ShardingStrategy.FULL_SHARD,
            auto_wrap_policy=transformer_wrap_policy,
            forward_prefetch=True,
            backward_prefetch=BackwardPrefetch.BACKWARD_PRE,
            limit_all_gathers=True,
            use_orig_params=True,
        )

    return model


def initialize_isp_communicator(model: Union[nn.Module, nn.ModuleList]):
    """
    Initialize communicator for isp tensor parallel mode.

    Args:
        model (:class:`torch.nn.Module`): Your model instance to be trained or evaluated.

    Returns:
        An isp communicator for managing comp/comm overlap and memory pool.
    """
    isp_communicator = None
    if is_using_isp():
        isp_communicator = ISPCommunicator(
            model,
            ISPCommModelConfig(
                gpc.config.model.dtype,
                get_current_device(),
                gpc.config.model.checkpoint,
            ),
            gpc.config.parallel.weight.overlap,
            gpc.config.parallel.weight.memory_pool,
        )
        # register communicator for isp linear.
        ISPLinear.register_communicator(isp_communicator)

    return isp_communicator


@llm_timeout(func_name="initialize_optimizer")
def initialize_optimizer(model: Union[nn.Module, nn.ModuleList], isp_communicator: ISPCommunicator = None):
    """
    Initialize optimizer.

    Args:
        model (:class:`torch.nn.Module`): Your model instance to be trained or evaluated.

    Returns:
        A tuple of (optimizer, beta2_scheduler, lr_scheduler).
    """
    grad_profiling_config = gpc.config.get("grad_profiling", {})
    if (
        grad_profiling_config.get("grad_norm_profiling", False)
        or grad_profiling_config.get("zero_grad_profiling", False)
        or grad_profiling_config.get("vocab_grad_norm_profiling", False)
    ):
        # set the layer name as an attribute of the model parameters
        set_model_params_layer_name(model)

    if gpc.config.hybrid_zero_optimizer.overlap_sync_param:
        param_bcast_sync_handler = ParamAsyncBcastHandler(ParallelMode.ZERO1, model, isp_communicator)
    else:
        param_bcast_sync_handler = None

    adam_cfg = gpc.config.adam
    params = create_param_groups(model, adam_cfg.weight_decay)
    naive_optimizer = torch.optim.AdamW(
        params=params,
        lr=adam_cfg.lr,
        betas=(adam_cfg.adam_beta1, adam_cfg.adam_beta2),
        eps=adam_cfg.adam_eps,
    )

    if not gpc.config.parallel.zero1.fsdp:
        optimizer = HybridZeroOptimizer(
            naive_optimizer,
            grad_scal_cfg=gpc.config.grad_scaler,
            zero_cfg=gpc.config.hybrid_zero_optimizer,
            param_bcast_sync_handler=param_bcast_sync_handler,
            isp_communicator=isp_communicator,
        )
    else:
        optimizer = FSDPadaptOptimizer(
            naive_optimizer,
            grad_scal_cfg=gpc.config.grad_scaler,
            zero_cfg=gpc.config.hybrid_zero_optimizer,
        )

    beta2_scheduler = Beta2Scheduler(optimizer=naive_optimizer, **gpc.config.beta2_scheduler)

    lr_scheduler = FineTuneCosineAnnealingWarmupLR(optimizer, **gpc.config.lr_scheduler)

    return optimizer, beta2_scheduler, lr_scheduler


def get_scheduler_hooks(metric, zero_optim, isp_communicator) -> List[SchedulerHook]:
    scheduler_hooks: List[SchedulerHook] = []

    if metric is not None:
        scheduler_hooks.append(
            SchedulerMetricHook(
                metric=metric,
                skip=(
                    gpc.is_using_parallel_mode(ParallelMode.PIPELINE)
                    and hasattr(gpc.config.model, "num_chunks")
                    and gpc.config.model.num_chunks > 1
                    and gpc.config.parallel["pipeline"].get("interleaved_overlap", False)
                ),
            ),
        )

    if isp_communicator is not None and gpc.config.parallel["weight"].get("overlap", False):
        scheduler_hooks.append(ISPCommunicatorSchedulerHook(isp_communicator, zero_optim))

    return scheduler_hooks


@llm_timeout(func_name="get_train_data_loader")
def get_train_data_loader(num_worker: int = 0, dataset_generate_func: Optional[Callable] = None):
    """
    Generate and return the training data loader.

    Args:
        num_worker (:class:`int`): number of subprocesses used for dataloader.
        dataset_generate_func (:class:`Callable`, optional): generate function for dataset.

    Returns:
        A tuple of (train_dl, dataset_types).
    """

    # Get the dataset types
    data_cfg = gpc.config.data
    train_folder = data_cfg.train_folder
    dataset_types = list(get_dataset_type_ids_map(train_folder).keys())

    if dataset_generate_func is not None:
        train_ds, train_sampler, train_collate_fn = dataset_generate_func()
    else:
        if train_folder is None:
            dataset_types = ["en", "cn", "code"]
            train_ds = RandomDataset(num_samples=1000000, max_len=data_cfg.seq_len)
            if data_cfg.pack_sample_into_one:
                train_ds = PackedDatasetWithoutCuSeqlen(
                    train_ds, max_length_per_sample=data_cfg.seq_len, packed_length=data_cfg.packed_length
                )
            else:
                train_ds = PackedDataset(
                    train_ds, max_length_per_sample=data_cfg.seq_len, packed_length=data_cfg.packed_length
                )
        else:
            train_ds = get_packed_dataset_without_short_length(
                folder=data_cfg.train_folder,
                packed_length=data_cfg.packed_length,
                max_length_per_sample=data_cfg.seq_len,
                show_progress=dist.get_rank() == 0,
                min_length=data_cfg.min_length,
                min_length_dict=data_cfg.get("min_length_dict", {}),
                pack_into_one_sample=data_cfg.pack_sample_into_one,
            )
        train_sampler = StaticBatchSampler(
            train_ds.datasets if isinstance(train_ds, ConcatDataset) else [train_ds],
            batch_size=data_cfg.micro_num,
            rampup_batch_size=data_cfg.rampup_batch_size,
            micro_bsz=data_cfg.micro_bsz,
            seed=1024,
            drop_last=True,
            data_rank=gpc.get_local_rank(ParallelMode.DATA),
            data_world_size=gpc.get_world_size(ParallelMode.DATA),
        )
        train_collate_fn = partial(packed_collate_fn, packed_length=data_cfg.packed_length)

    # Create the training data loader
    train_dl = DataLoader(
        dataset=train_ds,
        batch_sampler=train_sampler,
        num_workers=num_worker,
        pin_memory=True,
        collate_fn=train_collate_fn,
        persistent_workers=num_worker > 0,
    )

    return train_dl, dataset_types


@llm_timeout(func_name="get_validation_data_loader")
def get_validation_data_loader(
    num_worker: int = 0, dataset_generate_func: Callable = None, val_collate_fn=None, dataloader_func=None
):
    """Generate and return the validation data loader."""

    data_cfg = gpc.config.data

    if not data_cfg.valid_folder:
        val_ds = RandomDataset(num_samples=gpc.get_world_size(ParallelMode.DATA) * 500, max_len=data_cfg.seq_len)
    else:
        if dataset_generate_func is not None:
            assert val_collate_fn and dataloader_func is not None
            val_ds = dataset_generate_func()
        else:
            val_ds = get_dataset_dict(folder=data_cfg.valid_folder, split="")

    if not isinstance(val_ds, dict):
        val_ds = {"val": val_ds}

    if val_collate_fn is None or not data_cfg.valid_folder:
        val_collate_fn = partial(jsonl_ds_collate_fn, max_length_per_sample=data_cfg.seq_len)

    val_dls = {}
    for val_name, ds in val_ds.items():
        if dataloader_func and data_cfg.valid_folder is not None:
            val_dls[val_name] = dataloader_func(dataset=ds, collate_fn=val_collate_fn)
            if gpc.is_rank_for_log():
                logger.info(
                    f"load validation dataset {val_name} with valid batch size {str(data_cfg.valid_micro_num)} and "
                    f"{ds.size} Byte samples."
                )
        else:
            # making the batch_size of validate larger can speed up the evaluation, but it should not be too large,
            # otherwise too much data may be dropped
            batch_size = min(
                data_cfg.valid_micro_num * data_cfg.micro_bsz, len(ds) // gpc.get_world_size(ParallelMode.DATA)
            )
            batch_size = batch_size // data_cfg.micro_bsz * data_cfg.micro_bsz

            if batch_size == 0 and gpc.is_rank_for_log():
                logger.info(f"skip validate {val_name}.")
                continue

            val_dls[val_name] = get_dpsampler_dataloader(
                ds,
                shuffle=False,
                num_workers=num_worker,
                batch_size=batch_size,
                collate_fn=val_collate_fn,
                drop_last=True,
            )  # drop_last=True, otherwise it may cause problems in the last batch

            if gpc.is_rank_for_log():
                logger.info(
                    f"load validation dataset {val_name} with valid batch size {str(batch_size)} and "
                    f"samples {str(len(val_dls[val_name]))}."
                )

    return val_dls


@llm_timeout(func_name="load_new_batch")
def load_new_batch(train_dl: DataLoader, train_iter: Iterable, train_state: TrainState):
    """
    Load and return the new batch data based on training data loader.

    Args:
        train_dl (torch.utils.data.DataLoader): Dataloader for training.
        train_iter (Iterable): Data iterator from which get a batch of data, obtained by calling iter(dataloader).
        train_state (TrainState): Current training state.

    Returns: A batch data and the updated train_iter.
    """

    timer("batch-gen").start()
    try:
        batch = next(train_iter)  # structure is ({'input_ids': Tensor, 'cu_seqlens': Tensor}, Tensor)
        if hasattr(train_state, "batch_sampler_iter"):
            next(train_state.batch_sampler_iter)
    except StopIteration:
        train_iter = iter(train_dl)
        batch = next(train_iter)
        train_state.num_consumed_samples_in_epoch = 0
        if hasattr(train_state, "batch_sampler"):
            train_state.batch_sampler_iter = iter(train_state.batch_sampler)
            next(train_state.batch_sampler_iter)
    timer("batch-gen").stop()

    if batch[0].get("type_ids", None) is not None:
        # if use_flash_attn is False, we need to unpack type_ids
        if not gpc.config.model.use_flash_attn:
            batch[0]["type_ids"] = unpack_data(batch[0]["type_ids"], batch[0]["cu_seqlens"], is_type_ids=True)

    return batch, train_iter


def initialize_llm_profile(profiling: bool = False, start_time: str = None):
    """Initialize and return the profiler context manager instance."""

    if profiling and gpc.get_local_rank(ParallelMode.DATA) == 0 and gpc.get_local_rank(ParallelMode.TENSOR) == 0:
        llm_profile = torch.profiler.profile
        logger.info(f"Do profiling in rank {gpc.get_global_rank()}!")
    else:
        llm_profile = DummyProfile

    return llm_profile(
        activities=[torch.profiler.ProfilerActivity.CPU, torch.profiler.ProfilerActivity.CUDA],
        schedule=torch.profiler.schedule(skip_first=5, wait=1, warmup=1, active=1, repeat=1),
        on_trace_ready=torch.profiler.tensorboard_trace_handler(
            f"RUN/{gpc.config.JOB_NAME}/{start_time}/traces/rank{gpc.get_global_rank()}_"
            + f"dp{gpc.get_local_rank(ParallelMode.DATA)}_"
            + f"wp{gpc.get_local_rank(ParallelMode.WEIGHT)}_"
            + f"tp{gpc.get_local_rank(ParallelMode.TENSOR)}",
        ),
        with_stack=True,
        with_modules=True,
        profile_memory=True,
    )


@llm_timeout(func_name="record_current_batch_training_metrics")
def record_current_batch_training_metrics(
    get_tflops_func,
    logger,
    writer,
    success_update,
    batch_count,
    batch,
    train_state,
    optimizer,
    beta2_scheduler,
    trainer,
    start_time,
    loss,
    moe_loss,
    grad_norm,
    metric,
    update_panel,
):
    """
    Print some training metrics of current batch.
    """

    set_env_var(key="LAST_ACTIVE_TIMESTAMP", value=int(time.time()))

    timer.store_last_timers()
    if success_update in (0, True):
        train_state.num_consumed_tokens += batch[1].nelement() * gpc.get_world_size(ParallelMode.DATA)
    if gpc.is_no_pp_or_last_stage():
        acc_perplex = metric.get_metric()

    if success_update and gpc.is_rank_for_log():
        lr = optimizer.param_groups[0]["lr"]
        if hasattr(trainer.engine.optimizer, "grad_scaler"):
            scaler = trainer.engine.optimizer.grad_scaler._scale.item()
        elif hasattr(trainer.engine.optimizer.optim, "grad_scaler"):
            scaler = trainer.engine.optimizer.optim.grad_scaler._scale.item()

        num_tokens_in_batch = batch[1].nelement()
        num_samples_in_batch = sum([len(b) - 1 for b in batch[0]["cu_seqlens"]])
        max_length_in_batch = max([(b[1:] - b[:-1]).max().item() for b in batch[0]["cu_seqlens"]])
        max_samples_in_batch = max([len(b) - 1 for b in batch[0]["cu_seqlens"]])
        min_samples_in_batch = min([len(b) - 1 for b in batch[0]["cu_seqlens"]])
        time_cost = time.time() - start_time
        tk_per_gpu = round(
            num_tokens_in_batch * gpc.get_world_size(ParallelMode.DATA) / gpc.get_world_size(ParallelMode.GLOBAL),
            4,
        )
        tgs_statistic = train_state.tgs_statistic
        tgs_statistic["sum_step"] += 1
        tgs_statistic["sum_tg"] += tk_per_gpu
        tgs_statistic["sum_time"] += time_cost
        tgs_statistic["sum_last_tg_10"] += tk_per_gpu
        tgs_statistic["sum_last_time_10"] += time_cost
        tgs_statistic["sum_last_tg_50"] += tk_per_gpu
        tgs_statistic["sum_last_time_50"] += time_cost
        tgs_statistic["SMA_tg_50"] += tk_per_gpu
        tgs_statistic["SMA_time_50"] += time_cost
        tgs_statistic["SMA_tg_50_list"].append(tk_per_gpu)
        tgs_statistic["SMA_time_50_list"].append(time_cost)
        if tgs_statistic["sum_step"] > 50:
            tgs_statistic["SMA_tg_50"] -= tgs_statistic["SMA_tg_50_list"][0]
            tgs_statistic["SMA_time_50"] -= tgs_statistic["SMA_time_50_list"][0]
            tgs_statistic["SMA_tg_50_list"].popleft()
            tgs_statistic["SMA_time_50_list"].popleft()

        last_tgs_1 = round(tk_per_gpu / time_cost, 2)
        tgs_statistic["sum_tgs"] += last_tgs_1

        if tgs_statistic["sum_step"] % 10 == 0:
            tgs_statistic["last_tgs_10"] = round(tgs_statistic["sum_last_tg_10"] / tgs_statistic["sum_last_time_10"], 2)
            tgs_statistic["sum_last_tg_10"] = 0
            tgs_statistic["sum_last_time_10"] = 0

        if tgs_statistic["sum_step"] % 50 == 0:
            tgs_statistic["last_tgs_50"] = round(tgs_statistic["sum_last_tg_50"] / tgs_statistic["sum_last_time_50"], 2)
            tgs_statistic["sum_last_tg_50"] = 0
            tgs_statistic["sum_last_time_50"] = 0

        last_tgs_10 = tgs_statistic["last_tgs_10"]
        last_tgs_50 = tgs_statistic["last_tgs_50"]

        tgs_all = round(tgs_statistic["sum_tg"] / tgs_statistic["sum_time"], 2)
        tgs_avg = round(tgs_statistic["sum_tgs"] / tgs_statistic["sum_step"], 2)
        tgs_SMA = round(tgs_statistic["SMA_tg_50"] / tgs_statistic["SMA_time_50"], 2)

        tflops = get_tflops_func((time.time() - start_time))

        tgs_origin = round(
            num_tokens_in_batch
            * gpc.get_world_size(ParallelMode.DATA)
            / gpc.get_world_size(ParallelMode.GLOBAL)
            / (time.time() - start_time),
            2,
        )

        infos = {
            "tflops": tflops,
            "step": batch_count,
            "loss": loss.item() - moe_loss.item() if moe_loss is not None else loss.item(),
            "tgs (tokens/gpu/second)": tgs_origin,
            "tgs/last_tgs_1": last_tgs_1,
            "tgs/tgs_all": tgs_all,
            "tgs/tgs_avg": tgs_avg,
            "tgs/tgs_SMA": tgs_SMA,
            "tgs/last_tgs_10": last_tgs_10,
            "tgs/last_tgs_50": last_tgs_50,
            "lr": lr,
            "loss_scale": scaler,
            "grad_norm": grad_norm,
        }
        if moe_loss is not None:
            infos["moe_loss"] = moe_loss.item()

        infos["micro_num"] = len(batch[1])
        infos["num_consumed_tokens"] = train_state.num_consumed_tokens
        infos["inf_nan_skip_batches"] = train_state.inf_nan_skip_batches
        infos["num_samples_in_batch"] = num_samples_in_batch  # the number of batches which have the most samples
        infos["largest_length"] = max_length_in_batch  # the longest input
        infos["largest_batch"] = max_samples_in_batch  # the batch with the most samples
        infos["smallest_batch"] = min_samples_in_batch
        infos["adam_beta2"] = beta2_scheduler.get_beta2()

        fwd_bwd_time = round(timer("fwd-bwd").elapsed(), 2)
        infos["fwd_bwd_time"] = fwd_bwd_time

        for key, value in acc_perplex.items():
            infos[key] = value

        grad_profiling_config = gpc.config.get("grad_profiling", {})
        interval_steps = grad_profiling_config.get("interval_steps", 1)
        if batch_count % interval_steps == 0:
            layer_metrics = [metric for metric in ["layer_grad_norm", "layer_zero_grad"] if metric in grad_norm]
            param_metrics = [metric for metric in ["param_grad_norm", "param_zero_grad"] if metric in grad_norm]
            layer_names = grad_profiling_config.get("layers", [])
            for metric_name in layer_metrics:
                metric = grad_norm.get(metric_name)
                for group_name, layer_group in metric.items():
                    title = f"{metric_name}/{group_name}"
                    metrics = {k: v for k, v in layer_group.items() if not layer_names or k in layer_names}
                    if metrics:
                        writer.add_scalars(key=title, value=metrics, step=train_state.step_count)
                del grad_norm[metric_name]
            for metric_name in param_metrics:
                metric = grad_norm.get(metric_name)
                for group_name, layer_group in metric.items():
                    for param_name, param_group in layer_group.items():
                        title = f"{param_name}/{group_name}_{metric_name}"
                        metrics = {k: v for k, v in param_group.items() if not layer_names or k in layer_names}
                        if metrics:
                            writer.add_scalars(key=title, value=metrics, step=train_state.step_count)
                del grad_norm[metric_name]
            if grad_profiling_config.get("vocab_grad_norm_profiling", False):
                local_save_path = f"RUN/{gpc.config.JOB_NAME}/{launch_time()}/grad_norm"
                os.makedirs(local_save_path, exist_ok=True)
                local_save_file = f"{local_save_path}/vocab_grad_norm.pt"
                vocab_grad_norms = grad_norm.get("vocab_grad_norm")
                if vocab_grad_norms:
                    try:
                        with open(local_save_file, "ab+") as vocab_f:
                            pickle.dump((train_state.step_count, vocab_grad_norms), vocab_f)
                    except IOError as e:
                        logger.warning(f"Error saving vocab_grad_norm: {e}")
                del grad_norm["vocab_grad_norm"]

        line = ""
        for key, value in infos.items():
            line += f"{key}={value} "
            if isinstance(value, dict):
                writer.add_scalars(key=key, value=value, step=train_state.step_count)
            else:
                writer.add_scalar(key=key, value=value, step=train_state.step_count)

        if gpc.config.monitor.alert.get("light_monitor_address", None) and batch_count % 50 == 0:
            send_heartbeat("train_metrics", infos)

        if update_panel:
            # metrics shown with dashboard panels
            panel_metrics = {
                "step": batch_count,
                "lr": lr,
                "num_consumed_tokens": train_state.num_consumed_tokens,
                "loss": loss.item() - moe_loss.item() if moe_loss is not None else loss.item(),
                "flops": tflops,
                "tgs": last_tgs_1,
                "acc": acc_perplex["acc"],
                "perplexity": acc_perplex["perplexity"],
                "fwd_bwd_time": fwd_bwd_time,
            }
            if moe_loss is not None:
                panel_metrics["moe_loss"] = moe_loss.item()
            for norm_key, norm_value in grad_norm.items():
                panel_metrics[norm_key] = norm_value

            logger.info(
                "{line}",
                line=line,
                extra=panel_metrics,
            )
        else:
            logger.info(line)

        # if loss spike occurs, send alert info to feishu
        mm.monitor_loss_spike(
            alert_address=gpc.config.monitor.alert.feishu_alert_address,
            step_count=batch_count,
            cur_step_loss=loss.item(),
        )<|MERGE_RESOLUTION|>--- conflicted
+++ resolved
@@ -130,17 +130,12 @@
                 elif gpc.is_initialized(ParallelMode.TENSOR) and not is_using_isp():
                     setattr(param, IS_TENSOR_ZERO_PARALLEL, True)
 
-<<<<<<< HEAD
         # for linear module:
         # 1. if isp is not used, set moe param as IS_TENSOR_EXPERT_DATA_PARALLEL and
         #             set non-moe param as IS_TENSOR_ZERO_PARALLEL
         # 2. if isp is used, set moe param as IS_WEIGHT_EXPERT_DATA_PARALLEL and
         #             set non-moe param as IS_WEIGHT_ZERO_PARALLEL
-        if isinstance(module, (ColumnParallelLinear, RowParallelLinear)):
-=======
-        # for linear module
         if isinstance(module, (ColumnParallelLinearTorch, RowParallelLinearTorch)):
->>>>>>> 544e627a
             for param in module.parameters():
                 if gpc.is_initialized(ParallelMode.TENSOR) and not is_using_isp():
                     if is_moe_param(param):
