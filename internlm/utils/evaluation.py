--- conflicted
+++ resolved
@@ -10,13 +10,8 @@
 
 
 @contextmanager
-<<<<<<< HEAD
 def switch_evaluation_no_pipeline_scheduler(trainer, grad_accum_size, grad_accum_batch_size, metric_hook_list):
     if not gpc.is_using_parallel_mode(ParallelMode.PIPELINE):
-=======
-def switch_evaluation_no_pipeline_scheduler(trainer, grad_accum_size, metric_hook_list):
-    if not gpc.is_using_pp():
->>>>>>> cba90e68
         prev_data_process_func = trainer.schedule.data_process_func
         prev_grad_accum_size = trainer.schedule._grad_accum_size
         prev_metric_hooks = trainer.schedule._hooks
@@ -107,8 +102,7 @@
                         total_val_bsz = len(batch[1])
                         assert total_val_bsz % data_cfg.micro_bsz == 0
                         num_microbatches = total_val_bsz // data_cfg.micro_bsz
-<<<<<<< HEAD
-                        if gpc.config.parallel["tensor"]["sp"] == "intern":
+                        if gpc.config.parallel["tensor"]["mode"] == "isp":
                             sequence_world_size = gpc.get_world_size(ParallelMode.TENSOR)
                             tensor_shape = torch.Size(
                                 [
@@ -121,11 +115,6 @@
                             tensor_shape = torch.Size(
                                 [data_cfg.micro_bsz, batch[0]["input_ids"].shape[1], gpc.config.HIDDEN_SIZE]
                             )
-=======
-                        tensor_shape = torch.Size(
-                            [data_cfg.micro_bsz, batch[0]["input_ids"].shape[1], gpc.config.model["hidden_size"]]
-                        )
->>>>>>> cba90e68
 
                         with switch_evaluation_pipeline_scheduler(
                             trainer=trainer,
