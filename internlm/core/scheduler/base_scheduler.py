--- conflicted
+++ resolved
@@ -4,11 +4,7 @@
 # adopted from https://github.com/hpcaitech/ColossalAI/blob/main/colossalai/engine
 
 from abc import ABC, abstractmethod
-<<<<<<< HEAD
-from typing import Any, Callable, Iterable
-=======
-from typing import Any, Callable, Dict, Iterable, Optional
->>>>>>> cba90e68
+from typing import Any, Callable, Dict, Iterable
 
 import torch
 
@@ -123,38 +119,4 @@
                 f"Expected model outputs and labels to be of type torch.Tensor ' \
                 '(which is auto-converted to tuple), list, tuple, or dict, ' \
                 'but got {type(outputs)} (model outputs) and {type(labels)} (labels)"
-            )
-
-
-class SchedulerHook(ABC):
-    """
-    Scheduler Hook.
-    """
-
-    @abstractmethod
-    def before_forward(self, scheduler, inputs) -> None:
-        """Actions before forward"""
-
-    @abstractmethod
-    def after_forward(self, scheduler, outputs) -> None:
-        """Actions after forward"""
-
-    @abstractmethod
-    def before_criterion(self, scheduler, outputs, label) -> None:
-        """Actions before criterion"""
-
-    @abstractmethod
-    def after_criterion(self, scheduler, loss) -> None:
-        """Actions after criterion"""
-
-    @abstractmethod
-    def before_backward(self, scheduler, outputs, outputs_grad) -> None:
-        """Actions before backward"""
-
-    @abstractmethod
-    def after_backward(self, scheduler, inputs_grad) -> None:
-        """Actions after backward"""
-
-    @abstractmethod
-    def post_helper_func(self, scheduler, outputs, label) -> None:
-        """A post helper function"""+            )