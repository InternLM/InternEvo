# InternLM

<div align="center">

<img src="./doc/imgs/logo.svg" width="200"/>
  <div> </div>
  <div align="center">
    <b><font size="5">InternLM</font></b>
    <sup>
      <a href="https://internlm.intern-ai.org.cn/">
        <i><font size="4">HOT</font></i>
      </a>
    </sup>
    <div> </div>
  </div>

[![license](./doc/imgs/license.svg)](./LICENSE)
[![evaluation](./doc/imgs/compass_support.svg)](https://github.com/internLM/OpenCompass/)

[📘Usage](./doc/en/usage.md) |
[🛠️Installation](./doc/en/install.md) |
[📊Train Performance](./doc/en/train_performance.md) |
[👀Model](#model-zoo) |
[🤗HuggingFace](https://huggingface.co/spaces/internlm/InternLM-Chat-7B) |
[🆕Update News](./CHANGE_LOG.md) |
[🤔Reporting Issues](https://github.com/InternLM/InternLM/issues/new)

[English](./README.md) |
[简体中文](./README-zh-Hans.md) |
[日本語](./README-ja-JP.md)

</div>

<p align="center">
    👋 join us on <a href="https://twitter.com/intern_lm" target="_blank">Twitter</a>, <a href="https://discord.gg/xa29JuW87d" target="_blank">Discord</a> and <a href="https://r.vansin.top/?r=internwx" target="_blank">WeChat</a>
</p>

## Introduction

InternLM has open-sourced a 7 billion parameter base model and a chat model tailored for practical scenarios. The model has the following characteristics:

- It leverages trillions of high-quality tokens for training to establish a powerful knowledge base.
- It supports an 8k context window length, enabling longer input sequences and stronger reasoning capabilities.
- It provides a versatile toolset for users to flexibly build their own workflows.

Additionally, a lightweight training framework is offered to support model pre-training without the need for extensive dependencies. With a single codebase, it supports pre-training on large-scale clusters with thousands of GPUs, and fine-tuning on a single GPU while achieving remarkable performance optimizations. InternLM achieves nearly 90% acceleration efficiency during training on 1024 GPUs.

## News

InternLM-7B-Chat v1.1 is released with code interpreter and function calling capability. You can try it with [Lagent](https://github.com/InternLM/lagent).

## InternLM-7B

### Performance Evaluation

We conducted a comprehensive evaluation of InternLM using the open-source evaluation tool [OpenCompass](https://github.com/internLM/OpenCompass/). The evaluation covered five dimensions of capabilities: disciplinary competence, language competence, knowledge competence, inference competence, and comprehension competence. Here are some of the evaluation results, and you can visit the [OpenCompass leaderboard](https://opencompass.org.cn/rank) for more evaluation results.

| Datasets\Models | **InternLM-Chat-7B** | **InternLM-7B** | LLaMA-7B | Baichuan-7B | ChatGLM2-6B | Alpaca-7B | Vicuna-7B |
| --------------- | -------------------------- | --------------------- | -------- | ----------- | ----------- | --------- | --------- |
| C-Eval(Val)     | 53.2                       | 53.4                  | 24.2     | 42.7        | 50.9        | 28.9      | 31.2      |
| MMLU            | 50.8                       | 51.0                  | 35.2*    | 41.5        | 46.0        | 39.7      | 47.3      |
| AGIEval         | 42.5                       | 37.6                  | 20.8     | 24.6        | 39.0        | 24.1      | 26.4      |
| CommonSenseQA   | 75.2                       | 59.5                  | 65.0     | 58.8        | 60.0        | 68.7      | 66.7      |
| BUSTM           | 74.3                       | 50.6                  | 48.5     | 51.3        | 55.0        | 48.8      | 62.5      |
| CLUEWSC         | 78.6                       | 59.1                  | 50.3     | 52.8        | 59.8        | 50.3      | 52.2      |
| MATH            | 6.4                        | 7.1                   | 2.8      | 3.0         | 6.6         | 2.2       | 2.8       |
| GSM8K           | 34.5                       | 31.2                  | 10.1     | 9.7         | 29.2        | 6.0       | 15.3      |
| HumanEval       | 14.0                       | 10.4                  | 14.0     | 9.2         | 9.2         | 9.2       | 11.0      |
| RACE(High)      | 76.3                       | 57.4                  | 46.9*    | 28.1        | 66.3        | 40.7      | 54.0      |

- The evaluation results were obtained from [OpenCompass 20230706](https://github.com/internLM/OpenCompass/) (some data marked with *, which means come from the original papers), and evaluation configuration can be found in the configuration files provided by [OpenCompass](https://github.com/internLM/OpenCompass/).
- The evaluation data may have numerical differences due to the version iteration of [OpenCompass](https://github.com/internLM/OpenCompass/), so please refer to the latest evaluation results of [OpenCompass](https://github.com/internLM/OpenCompass/).

### Model Zoo

InternLM 7B and InternLM 7B Chat, trained using InternLM, have been open-sourced. We provide two formats of model weights for use. In addition to loading the models using the Transformers format, you can also load the weights directly using InternLM for further pre-training or human preference alignment training.

| Model                         | InternLM Format Weight Download Link                                                                                                                 | Transformers Format Weight Download Link                                         |
| ----------------------------- | ---------------------------------------------------------------------------------------------------------------------------------------------------- | -------------------------------------------------------------------------------- |
| **InternLM 7B**         | [![Open in OpenXLab](https://cdn-static.openxlab.org.cn/header/openxlab_models.svg)](https://openxlab.org.cn/models/detail/OpenLMLab/InternLM-7b)         | [🤗internlm/intern-7b](https://huggingface.co/internlm/internlm-7b)                 |
| **InternLM Chat 7B v1.1**    | [![Open in OpenXLab](https://cdn-static.openxlab.org.cn/header/openxlab_models.svg)](https://openxlab.org.cn/models/detail/OpenLMLab/InternLM-chat-7b-v1.1)    | [🤗internlm/intern-chat-7b-v1.1](https://huggingface.co/internlm/internlm-chat-7b-v1.1)       |
| **InternLM Chat 7B**    | [![Open in OpenXLab](https://cdn-static.openxlab.org.cn/header/openxlab_models.svg)](https://openxlab.org.cn/models/detail/OpenLMLab/InternLM-chat-7b)    | [🤗internlm/intern-chat-7b](https://huggingface.co/internlm/internlm-chat-7b)       |
| **InternLM Chat 7B 8k** | [![Open in OpenXLab](https://cdn-static.openxlab.org.cn/header/openxlab_models.svg)](https://openxlab.org.cn/models/detail/OpenLMLab/InternLM-chat-7b-8k) | [🤗internlm/intern-chat-7b-8k](https://huggingface.co/internlm/internlm-chat-7b-8k) |

**Limitations:** Although we have made efforts to ensure the safety of the model during the training process and to encourage the model to generate text that complies with ethical and legal requirements, the model may still produce unexpected outputs due to its size and probabilistic generation paradigm. For example, the generated responses may contain biases, discrimination, or other harmful content. Please do not propagate such content. We are not responsible for any consequences resulting from the dissemination of harmful information.

### Import from Transformers

To load the InternLM 7B Chat model using Transformers, use the following code:

```python
>>> from transformers import AutoTokenizer, AutoModelForCausalLM
>>> tokenizer = AutoTokenizer.from_pretrained("internlm/internlm-chat-7b-v1_1", trust_remote_code=True)
>>> model = AutoModelForCausalLM.from_pretrained("internlm/internlm-chat-7b-v1_1", trust_remote_code=True).cuda()
>>> model = model.eval()
>>> response, history = model.chat(tokenizer, "hello", history=[])
>>> print(response)
Hello! How can I help you today?
>>> response, history = model.chat(tokenizer, "please provide three suggestions about time management", history=history)
>>> print(response)
Sure, here are three tips for effective time management:

1. Prioritize tasks based on importance and urgency: Make a list of all your tasks and categorize them into "important and urgent," "important but not urgent," and "not important but urgent." Focus on completing the tasks in the first category before moving on to the others.
2. Use a calendar or planner: Write down deadlines and appointments in a calendar or planner so you don't forget them. This will also help you schedule your time more effectively and avoid overbooking yourself.
3. Minimize distractions: Try to eliminate any potential distractions when working on important tasks. Turn off notifications on your phone, close unnecessary tabs on your computer, and find a quiet place to work if possible.

Remember, good time management skills take practice and patience. Start with small steps and gradually incorporate these habits into your daily routine.
```

### Dialogue

You can interact with the InternLM Chat 7B model through a frontend interface by running the following code:

```bash
pip install streamlit==1.24.0
pip install transformers==4.30.2
streamlit run web_demo.py
```

The effect is as follows

![demo](https://github.com/InternLM/InternLM/assets/9102141/11b60ee0-47e4-42c0-8278-3051b2f17fe4)

### Deployment

We use [LMDeploy](https://github.com/InternLM/LMDeploy) to complete the workflow of InternLM deployment.

<<<<<<< HEAD
    ```bash
    python3 -m pip install lmdeploy
    ```
=======
```bash
python3 -m pip install lmdeploy
```
>>>>>>> e1cefaef

You can utilize the following commands to conduct `internlm-chat-7b` FP16 inference, serve it and interact with AI assistant via WebUI:

<<<<<<< HEAD
    ```bash
    python3 -m lmdeploy.serve.turbomind.deploy internlm-chat-7b /path/to/internlm-chat-7b/model
    ```

3. After exporting the model, you can start a server and have a conversation with the deployed model using the following command:
   
    ```bash
    bash workspace/service_docker_up.sh
    python3 -m lmdeploy.serve.client {server_ip_addresss}:33337
    ```
=======
```bash
# convert weight layout
python3 -m lmdeploy.serve.turbomind.deploy internlm-chat-7b

# inference lmdeploy's turbomind engine
python3 -m lmdeploy.turbomind.chat ./workspace

# serving with gradio
python3 -m lmdeploy.serve.gradio.app ./workspace
```

You can also deploy 4-bit quantized `internlm-chat-7b` model via LMDeploy. It greatly trims down the model's memory overhead to 6G, just 40% of what FP16 inference would take. More importantly, with extreme optimized kernel, the inference performance achieves 2.4x faster than FP16 inference on A100-80G.

Try the followings to enjoy 4-bit `internlm-chat-7b` on a Geforce RTX 30x GPU card. You can find the inference benchmark from [here](https://github.com/InternLM/lmdeploy/blob/main/docs/en/w4a16.md#inference-performance).

```bash
# download prequnantized internlm-chat-7b model from huggingface
git-lfs install
git clone https://huggingface.co/lmdeploy/llama2-chat-7b-w4

# Convert the model's layout and store it in the default path, ./workspace.
python3 -m lmdeploy.serve.turbomind.deploy internlm-chat-7b ./llama2-chat-7b-w4 awq --group-size 128

# inference lmdeploy's turbomind engine
python3 -m lmdeploy.turbomind.chat ./workspace

# serving with gradio
python3 -m lmdeploy.serve.gradio.app ./workspace
```
>>>>>>> e1cefaef

LMDeploy is an efficient toolkit for compressing, deploying, and serving LLM models. Please refer to the [deployment tutorial](https://github.com/InternLM/LMDeploy) for more details on deploying InternLM.

## Fine-tuning & Training

### Pre-training and Fine-tuning Tutorial

Please refer to [Usage Tutorial](./doc/en/usage.md) to start InternLM installation, data processing, pre-training and fine-tuning.

### Convert to Transformers Format

The model trained by InternLM can be easily converted to HuggingFace Transformers format, which is convenient for seamless docking with various open source projects in the community. With the help of `tools/transformers/convert2hf.py`, the weights saved during training can be converted into transformers format with one command

```bash
python tools/transformers/convert2hf.py --src_folder origin_ckpt/ --tgt_folder hf_ckpt/ --tokenizer ./tools/V7_sft.model
```

After conversion, it can be loaded as transformers by the following code

```python
>>> from transformers import AutoTokenizer, AutoModel
>>> model = AutoModel.from_pretrained("hf_ckpt/", trust_remote_code=True).cuda()
```

## Training System

### System Architecture

Please refer to the [System Architecture document](./doc/en/structure.md) for further details.

### Training Performance

InternLM deeply integrates Flash-Attention, Apex and other high-performance model operators to improve training efficiency. By building the Hybrid Zero technique, it achieves efficient overlap of computation and communication, significantly reducing cross-node communication traffic during training. InternLM supports expanding the 7B model from 8 GPUs to 1024 GPUs, with an acceleration efficiency of up to 90% at the thousand-GPU scale, a training throughput of over 180 TFLOPS, and an average of over 3600 tokens per GPU per second. The following table shows InternLM's scalability test data at different configurations:

| GPU Number         | 8   | 16  | 32  | 64  | 128  | 256  | 512  | 1024  |
| ---------------- | ---- | ---- | ---- | ---- | ----- | ----- | ----- | ------ |
| TGS | 4078 | 3939 | 3919 | 3944 | 3928  | 3920  | 3835  | 3625   |
| TFLOPS  | 193 | 191  | 188  | 188  | 187   | 185   | 186   | 184    |

TGS represents the average number of tokens processed per GPU per second. For more performance test data, please refer to the [Training Performance document](./doc/en/train_performance.md) for further details.

## Contribution

We appreciate all the contributors for their efforts to improve and enhance InternLM. Community users are highly encouraged to participate in the project. Please refer to the contribution guidelines for instructions on how to contribute to the project.

## Acknowledgements

InternLM codebase is an open-source project contributed by Shanghai AI Laboratory and researchers from different universities and companies. We would like to thank all the contributors for their support in adding new features to the project and the users for providing valuable feedback. We hope that this toolkit and benchmark can provide the community with flexible and efficient code tools for fine-tuning InternLM and developing their own models, thus continuously contributing to the open-source community. Special thanks to the two open-source projects, [flash-attention](https://github.com/HazyResearch/flash-attention) and [ColossalAI](https://github.com/hpcaitech/ColossalAI).

## License

The code is licensed under Apache-2.0, while model weights are fully open for academic research and also allow **free** commercial usage. To apply for a commercial license, please fill in the [application form (English)](https://wj.qq.com/s2/12727483/5dba/)/[申请表（中文）](https://wj.qq.com/s2/12725412/f7c1/). For other questions or collaborations, please contact <internlm@pjlab.org.cn>.

## Citation

```
@misc{2023internlm,
    title={InternLM: A Multilingual Language Model with Progressively Enhanced Capabilities},
    author={InternLM Team},
    howpublished = {\url{https://github.com/InternLM/InternLM}},
    year={2023}
}
```<|MERGE_RESOLUTION|>--- conflicted
+++ resolved
@@ -125,30 +125,12 @@
 
 We use [LMDeploy](https://github.com/InternLM/LMDeploy) to complete the workflow of InternLM deployment.
 
-<<<<<<< HEAD
-    ```bash
-    python3 -m pip install lmdeploy
-    ```
-=======
 ```bash
 python3 -m pip install lmdeploy
 ```
->>>>>>> e1cefaef
 
 You can utilize the following commands to conduct `internlm-chat-7b` FP16 inference, serve it and interact with AI assistant via WebUI:
 
-<<<<<<< HEAD
-    ```bash
-    python3 -m lmdeploy.serve.turbomind.deploy internlm-chat-7b /path/to/internlm-chat-7b/model
-    ```
-
-3. After exporting the model, you can start a server and have a conversation with the deployed model using the following command:
-   
-    ```bash
-    bash workspace/service_docker_up.sh
-    python3 -m lmdeploy.serve.client {server_ip_addresss}:33337
-    ```
-=======
 ```bash
 # convert weight layout
 python3 -m lmdeploy.serve.turbomind.deploy internlm-chat-7b
@@ -178,7 +160,6 @@
 # serving with gradio
 python3 -m lmdeploy.serve.gradio.app ./workspace
 ```
->>>>>>> e1cefaef
 
 LMDeploy is an efficient toolkit for compressing, deploying, and serving LLM models. Please refer to the [deployment tutorial](https://github.com/InternLM/LMDeploy) for more details on deploying InternLM.
 
