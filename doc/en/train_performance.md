## Training Performance


InternEvo deeply integrates Flash-Attention, Apex, and other high-performance model operators to improve training efficiency. It achieves efficient overlap of computation and communication, significantly reducing cross-node communication traffic during training by building the Hybrid Zero technique. InternEvo supports expanding the 7B model from 8  GPUs to 1024 GPUs, with an acceleration efficiency of up to 90% at the thousand-card scale, a training throughput of over 180 TFLOPS, and an average of over 3600 tokens per GPU per second. The following table shows InternEvo's scalability test data at different configurations:

| GPU Number         | 8   | 16  | 32  | 64  | 128  | 256  | 512  | 1024  |
| ---------------- | ---- | ---- | ---- | ---- | ----- | ----- | ----- | ------ |
| TGS (Tokens/GPU/Second) | 4078 | 3939 | 3919 | 3944 | 3928  | 3920  | 3835  | 3625   |
| TFLOPS  | 193 | 191  | 188  | 188  | 187   | 185   | 186   | 184    |


We tested the performance of training the 7B model in InternEvo using various parallel configurations on a GPU cluster. In each test group, the number of tokens processed per GPU in a single iteration remained consistent. The hardware and parameter configurations used in the tests are shown in the table below:

| Hardware                | Model                         |
| ----------------------- | ----------------------------- |
| GPU                     | nvidia_a100-sxm4-80gb         |
| Memory                  | 2TB                           |
| Inter-machine bandwidth | 4 * 100Gb RoCE                |
| CPU                     | 128 core Intel(R) Xeon(R) CPU |

| Hyperparameters | tp=1 | tp=2 |
| --------------- | ---- | ---- |
| micro_num       | 4    | 4    |
| micro_bsz       | 2    | 4    |
| seq_len         | 2048 | 2048 |

The configuration of `zero1` in InternEvo determines the allocation range of optimizer states.
- `zero1=-1` indicates that optimizer states are distributed across all data-parallel nodes (equivalent to Deepspeed Zero-1).
- In the case of `zero1=8, tp=1`, optimizer states are distributed within 8 GPUs in a single node, and the optimizer states remain consistent across different nodes.

### Throughput Measurement

Throughput is defined as TGS, the average number of tokens processed per GPU per second. In this test, the training configuration had `pack_sample_into_one=False` and `checkpoint=False`. The test results are shown in the following table. When using `zero1=8, tp=1`, InternEvo achieves an acceleration efficiency of `88%` for training the 7B model with a thousand cards.

| Parallel Configuration | 8 GPUs | 16 GPUs | 32 GPUs | 64 GPUs | 128 GPUs | 256 GPUs | 512 GPUs | 1024 GPUs |
| ---------------------- | ------ | ------- | ------- | ------- | -------- | -------- | -------- | --------- |
| (tp=1, zero1=-1)       | 4062   | 3842    | 3752    | 3690    | 3571     | 3209     | 2861     | 2271      |
| (tp=1, zero1=8)        | 4078   | 3939    | 3919    | 3944    | 3928     | 3920     | 3835     | 3625      |
| (tp=2, zero1=-1)       | 3822   | 3595    | 3475    | 3438    | 3308     | 3094     | 2992     | 2785      |
| (tp=2, zero1=4)        | 3761   | 3658    | 3655    | 3650    | 3651     | 3653     | 3589     | 3486      |

<div align="left">
    <img src="../imgs/train_performance.png" width="580"/>
</div>


### FLOPS Testing

The computational workload of model training is based on the FLOPS calculation method described in the [Megatron](https://deepakn94.github.io/assets/papers/megatron-sc21.pdf) paper. To ensure constant FLOPS during training, the test configuration had `pack_sample_into_one=True`, `dtype=torch.bfloat16`.


When `Activation Ckpt` is enabled，the test results are shown in the table below. InternEvo can achieve `>180 TFLOPS` for 7B model training with 1024 GPUs.

- TGS: Tokens per GPU per Second

- Global Bsz: The total number of processed tokens with all GPUs in a step

| TP | Zero1 | Pack Sample Into One | Activation Ckpt | GPU Num | Seq Len | Micro Bsz | Micro Num | Global Bsz | TGS | TFLOPS |
|-|-|-|-|-|-|-|-|-|-|-|
| 1 | 8 | TRUE | TRUE | 8 | 2048 | 8 | 1 | 0.125M | 3314 | 193 |
| 1 | 8 | TRUE | TRUE | 16 | 2048 | 8 | 1 | 0.25M | 3268 | 191 |
| 1 | 8 | TRUE | TRUE | 32 | 2048 | 8 | 1 | 0.5M | 3323 | 188 |
| 1 | 8 | TRUE | TRUE | 64 | 2048 | 8 | 1 | 1M | 3217 | 188 |
| 1 | 8 | TRUE | TRUE | 128 | 2048 | 8 | 1 | 2M | 3260 | 187 |
| 1 | 8 | TRUE | TRUE | 256 | 2048 | 8 | 1 | 4M | 3215 | 187 |
| 1 | 8 | TRUE | TRUE | 512 | 2048 | 8 | 1 | 8M | 3199 | 186 |
| 1 | 8 | TRUE | TRUE | 1024 | 2048 | 8 | 1 | 16M | 3163 | 184 |
| 1 | 8 | TRUE | TRUE | 512 | 2048 | 4 | 1 | 4M | 2963 | 173 |
| 1 | 8 | TRUE | TRUE | 1024 | 2048 | 2 | 1 | 4M | 2341 | 136 |
| 1 | 8 | TRUE | TRUE | 1024 | 2048 | 4 | 1 | 8M | 2796 | 160 |

When `Activation Ckpt` is turned off, the test results are as shown in the table below:

| TP | Zero1 | Pack Sample Into One | Activation Ckpt | GPU Num | Seq Len | Micro Bsz | Micro Num | Global Bsz | TGS | TFLOPS |
|-|-|-|-|-|-|-|-|-|-|-|
| 1 | 8 | TRUE | FALSE | 8 | 2048 | 2 | 4 | 0.125M | 4103 | 183 |
| 1 | 8 | TRUE | FALSE | 16 | 2048 | 2 | 4 | 0.25M | 3939 | 177 |
| 1 | 8 | TRUE | FALSE | 32 | 2048 | 2 | 4 | 0.5M | 3919 | 176 |
| 1 | 8 | TRUE | FALSE | 64 | 2048 | 2 | 4 | 1M | 3944 | 174 |
| 1 | 8 | TRUE | FALSE | 128 | 2048 | 2 | 4 | 2M | 3928 | 173 |
| 1 | 8 | TRUE | FALSE | 256 | 2048 | 2 | 4 | 4M | 3920 | 173 |
| 1 | 8 | TRUE | FALSE | 512 | 2048 | 2 | 4 | 8M | 3900 | 173 |
| 1 | 8 | TRUE | FALSE | 1024 | 2048 | 2 | 4 | 16M | 3625 | 160 |
| 1 | 8 | TRUE | FALSE | 512 | 2048 | 2 | 2 | 4M | 3084 | 139 |
| 1 | 8 | TRUE | FALSE | 1024 | 2048 | 2 | 1 | 4M | 2346 | 105 |
| 1 | 8 | TRUE | FALSE | 1024 | 2048 | 2 | 2 | 8M | 2817 | 124 |



<div align="left">
    <img src="../imgs/flops.png" width="580"/>
<<<<<<< HEAD
</div>


### GPU Memory Usage Test
Test configuration:
| Configuration | Description |
| :-------: | :-----: |
| branch    | develop |
| tag       | v0.2.1dev20231121 |
| GPU       | A800    |
| Checkpoint| True    |
| micro_bsz | 1       |
| micro_num | 4       |
| dtype     | bfloat16|

```python
# InternLM/configs/7B_sft.py
data = dict(
    # micro_num means the number of micro_batch contained in one gradient update
    micro_num=4,
    # packed_length = micro_bsz * SEQ_LEN
    micro_bsz=1,
    ...
)

model = dict(
    checkpoint=True,
    dtype="torch.bfloat16",
    ...
)

parallel = dict(
    zero1=dict(size=8, fsdp=False),
    tensor=1,
    pipeline=dict(size=1, interleaved_overlap=True),
    sequence_parallel=False,
)
```

Pre-training & Fine-tuning test:
|model|Number of GPU|zero1|tp|pp|fsdp|GPU Memory (GB)|
|:-:|:-:|:-:|:-:|:-:|:-:|:-:|
| 7B | 3 | -1 | 1 | 3 |False| 75 |
| 7B | 3 | -1 | 1 | 1 |True | 72 |
| 7B | 4 | -1 | 4 | 1 |True | 52 |
| 7B | 4 | -1 | 4 | 1 |False| 61 |
| 7B | 4 | -1 | 1 | 4 |False| 69 |
| 7B | 4 | -1 | 1 | 1 |True | 56 |
| 7B | 5 | -1 | 1 | 1 |True | 49 |
| 7B | 5 | -1 | 1 | 5 |False| 62 |
| 7B | 6 | -1 | 1 | 1 |True | 39 |
| 7B | 6 | -1 | 2 | 1 |True | 38 |
| 7B | 6 | -1 | 1 | 6 |False| 56 |
| 20B | 8 | -1 | 1 | 1 |True | 78 |
| 20B | 8 | -1 | 8 | 1 |True | 71 |
| 20B | 16 | -1 | 1 | 1 |True | 40 |
| 20B | 16 | -1 | 8 | 1 |True | 39 |
| 20B | 16 | -1 | 1 | 16 |False| 52 |


Web_demo test:

|model|GPU|GPU Memory (GB)|System Memory (MB)|
|:-:|:-:|:-:|:-:|
| 7B | A800 | 14.5 | 2465 |
| 20B | A800 | 39 | 9547 |
=======
</div>
>>>>>>> c1102202
<|MERGE_RESOLUTION|>--- conflicted
+++ resolved
@@ -89,7 +89,6 @@
 
 <div align="left">
     <img src="../imgs/flops.png" width="580"/>
-<<<<<<< HEAD
 </div>
 
 
@@ -155,7 +154,4 @@
 |model|GPU|GPU Memory (GB)|System Memory (MB)|
 |:-:|:-:|:-:|:-:|
 | 7B | A800 | 14.5 | 2465 |
-| 20B | A800 | 39 | 9547 |
-=======
-</div>
->>>>>>> c1102202
+| 20B | A800 | 39 | 9547 |