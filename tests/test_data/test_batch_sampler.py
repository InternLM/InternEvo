import multiprocessing as mp

import numpy as np
import pytest
import torch

from internlm.core.context import ParallelMode
from internlm.core.context import global_context as gpc

# from internlm.core.context import ParallelMode
from internlm.core.context.parallel_context import Config
from internlm.core.trainer import TrainState
from internlm.data import build_train_loader_with_data_type, build_valid_loader_with_data_type
from internlm.train import load_new_batch
from internlm.eval.evaluation import (
    switch_evaluation_no_pipeline_scheduler,
    switch_evaluation_pipeline_scheduler,
)

# from internlm.core.context.parallel_context import global_context as gpc
from tests.test_core.utils import build_environment, init_model_and_optim

micro_bszs = [1, 2]
use_flash_attens = [True, False]
answers = [[1] * 8, [1, 1, 1, 1, 2, 2, 2, 2], [4] * 8, [2, 2, 4, 4, 6, 6, 8, 8]]
test_case_group = [
    # format: micro_nums, rampup_batch_size, should sccuess, answer, pp size, sql len
    (1, "1 1 1", True, answers[0], 1, 8),
    (4, "1 1 4", True, answers[1], 1, 8),
    (4, None, True, answers[2], 1, 8),
    (8, "2 2 2", True, answers[3], 1, 8),
    (8, "2 2 2", True, answers[3], 2, 8),
]


class DummyTrainer:
    def __init__(self, scheduler) -> None:
        self.schedule = scheduler


def do_warmup(args):
    rank, worldsize, init_config, should_sccuess, answer = args
    build_environment(rank, worldsize, init_config)
    gpc.config.model.num_chunks = 1 if gpc.get_world_size(ParallelMode.PIPELINE) == 1 else 2
    engine, scheduler = init_model_and_optim(
        8,
        gpc.config.model.num_chunks,
        torch.bfloat16,
        init_config.data.micro_num,
        True,
        tensor_shape=[1, 8],  # can't use get_tensor_shape becase we use toy model.
        init_optim=False,
        embedding=True,
    )
    scheduler.pre_processing(engine)
    engine.train()
    trainer = DummyTrainer(scheduler)

    try:
        train_dl, _ = build_train_loader_with_data_type()
        val_dls = build_valid_loader_with_data_type()
    except Exception as e:
        assert should_sccuess is False, f"{e}"
    else:
        assert should_sccuess is True

    # initialize and resume train state
    train_state = TrainState(gpc.config, train_dl.batch_sampler)
    # transfer the train data loader into train data iterator
    train_iter = iter(train_dl)

    micro_bsz = gpc.config.data.micro_bsz
    sql = gpc.config.data.seq_len

    consumed_token = 0  # Token consumed
    packed_length = micro_bsz * sql
    for i in range(init_config.data.total_steps):
        batch, train_iter = load_new_batch(train_dl=train_dl, train_iter=train_iter, train_state=train_state)
        type_ids_shape = batch[0]["type_ids"].shape
        input_ids_shape = batch[0]["input_ids"].shape

        tokens_num = np.prod(input_ids_shape)

        # If not use packed data, 'type_ids' is unpacked when load_new_batch is calling.
        # However, 'input_ids' is unpacked in pp/nopp engine.
        if not init_config.data.use_packed_dataset:
            assert type_ids_shape == torch.Size(
                [answer[i], micro_bsz, sql]
            ), f"iter:{i}, type_ids_shape: {type_ids_shape} != {torch.Size([answer[i], micro_bsz, sql])}"
        else:
            assert type_ids_shape == torch.Size(
                [answer[i], packed_length]
            ), f"iter:{i}, type_ids_shape: {type_ids_shape} != {torch.Size([answer[i], packed_length])}"

        assert input_ids_shape == torch.Size(
            [answer[i], packed_length]
        ), f"iter:{i}, input_ids_shape: {input_ids_shape} != {torch.Size([answer[i], packed_length])}"

        if gpc.get_global_rank() == 0:
            print(
                f"iter:{i}",
                f"pp size: {gpc.get_world_size(ParallelMode.PIPELINE)}",
                f"use_flash_attn:{gpc.config.model.use_flash_attn}",
                f"micro_bsz:{micro_bsz}",
                f"input shape: {batch[0]['type_ids'].shape}",
                f"rampup_batch_size: {gpc.config.data.rampup_batch_size}",
                f"use_packed_dataset:{gpc.config.data.use_packed_dataset}",
                f"tokens_num: {tokens_num}",
                flush=True,
            )

        consumed_token += tokens_num
        batch[0].pop("type_ids", None)
        batch[0]["input_ids"] = batch[0]["input_ids"].to(torch.bfloat16)

        scheduler.forward_backward_step(engine, batch, forward_only=True, return_loss=False, return_output_label=False)
        assert (
            tokens_num == answer[i] * gpc.config.data.seq_len * micro_bsz
        ), f"{tokens_num} == {answer[i] * gpc.config.data.seq_len * micro_bsz}"

    # test no-packed datasets.
    for _, val_dl in val_dls.items():
        for _, batch in enumerate(val_dl):
            if gpc.is_using_parallel_mode(ParallelMode.PIPELINE):
                total_val_bsz = len(batch[1])
                batch[0]["input_ids"] = batch[0]["input_ids"].to(torch.bfloat16)
                assert total_val_bsz % micro_bsz == 0
                num_microbatches = total_val_bsz // micro_bsz
                tensor_shape = torch.Size([micro_bsz, batch[0]["input_ids"].shape[1]])  # toy model hidden size is 8.
                with switch_evaluation_pipeline_scheduler(
                    trainer=trainer,
                    num_microbatches=num_microbatches,
                    tensor_shape=tensor_shape,
                    metric_hook_list=[],
                ):
                    scheduler.forward_backward_step(
                        engine, batch, forward_only=True, return_loss=False, return_output_label=False
                    )
            else:
                total_val_bsz = len(batch[1])
                batch[0]["input_ids"] = batch[0]["input_ids"].to(torch.bfloat16)
                assert total_val_bsz % micro_bsz == 0
                grad_accum_size = total_val_bsz // micro_bsz
                with switch_evaluation_no_pipeline_scheduler(
                    trainer=trainer,
                    grad_accum_size=grad_accum_size,
                    metric_hook_list=[],
                ):
                    scheduler.forward_backward_step(
                        engine, batch, forward_only=True, return_loss=False, return_output_label=False
                    )


@pytest.mark.parametrize("use_flash_atten_case", use_flash_attens)
@pytest.mark.parametrize("group_case", test_case_group)
@pytest.mark.parametrize("micro_bsz_case", micro_bszs)
def test_warmup(use_flash_atten_case, group_case, micro_bsz_case):
    ctx = mp.get_context("spawn")
    # print(pp_size_case, use_flash_atten_case, group_case, micro_bsz_case, flush=True)

    config = Config(
        dict(
            parallel=dict(
                zero1=dict(size=1, fsdp=False),
                tensor=dict(size=1, mode="mtp"),
                pipeline=dict(size=1, interleaved_overlap=True),
                weight=dict(size=1, overlap=True, memory_pool=True),
            ),
            data=dict(
                type="tokenized",
                train_folder=None,
                valid_folder=None,
                valid_micro_num=4,
                pack_sample_into_one=False,
                min_length=0,
                total_steps=8,
                num_worker=0,
<<<<<<< HEAD
                use_packed_dataset=True,
=======
                fixed_random_dataset_seqlen=False,
>>>>>>> c9e87c5e
            ),
            model=dict(
                dtype=torch.bfloat16,
            ),
            adam=dict(lr=1e-4),
            resume_tb_folder=None,
            tensorboard_folder=None,
        )
    )

    config.data.seq_len = group_case[5]
    config.parallel.pipeline.size = group_case[4]
    config.model.use_flash_attn = use_flash_atten_case
    config.data.use_packed_dataset = use_flash_atten_case
    config.data.micro_bsz = micro_bsz_case
    config.data.micro_num = group_case[0]
    config.data.gradient_accumulation = config.data.micro_num
    config.data.rampup_batch_size = group_case[1]
    config.data.packed_length = micro_bsz_case * config.data.seq_len
    should_sccuess = group_case[2]
    answer = group_case[3]

    with ctx.Pool(processes=8) as pool:
        pool.map(do_warmup, [[rank, 8, config, should_sccuess, answer] for rank in range(8)])
        pool.close()
        pool.join()<|MERGE_RESOLUTION|>--- conflicted
+++ resolved
@@ -175,11 +175,8 @@
                 min_length=0,
                 total_steps=8,
                 num_worker=0,
-<<<<<<< HEAD
                 use_packed_dataset=True,
-=======
                 fixed_random_dataset_seqlen=False,
->>>>>>> c9e87c5e
             ),
             model=dict(
                 dtype=torch.bfloat16,
